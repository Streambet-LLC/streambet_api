--- conflicted
+++ resolved
@@ -4,11 +4,7 @@
   - deploy
 
 services:
-<<<<<<< HEAD
-  - name: docker:20.10-dind
-=======
   - name: docker:25-dind
->>>>>>> c6833b35
     alias: docker
     command: ["--tls=false"]
 
