import {
  Injectable,
  NotFoundException,
  BadRequestException,
  HttpException,
  Logger,
  HttpStatus,
} from '@nestjs/common';
import { InjectRepository } from '@nestjs/typeorm';
import { Repository, DataSource, EntityManager } from 'typeorm';
import { Wallet } from './entities/wallet.entity';
import {
  Transaction,
  TransactionType,
  CurrencyType,
} from './entities/transaction.entity';
import { FilterDto, Range, Sort } from 'src/common/filters/filter.dto';
import { TransactionFilterDto } from './dto/transaction.list.dto';
import { HistoryType } from 'src/enums/history-type.enum';
import { SWEEP_COINS_PER_DOLLAR, MIN_WITHDRAWABLE_DOLLARS } from 'src/common/constants/currency.constants';

@Injectable()
export class WalletsService {
  constructor(
    @InjectRepository(Wallet)
    private walletsRepository: Repository<Wallet>,
    @InjectRepository(Transaction)
    private transactionsRepository: Repository<Transaction>,
    private dataSource: DataSource,
  ) {}

  /**
   * Create a wallet for a user with initial balance.
   *
   * Purpose:
   * - Creates a wallet for a new user.
   * - Credits the wallet with an initial balance of 1000 Gold Coins.
   * - Records the transaction in the transactions table.
   *
   * @param userId - The ID of the user for whom the wallet is created.
   * @returns The saved wallet entity.
   */
  async create(userId: string): Promise<Wallet> {
    // Create wallet with initial 1000 Gold Coin
    const wallet = this.walletsRepository.create({ userId });
    const savedWallet = await this.walletsRepository.save(wallet);

    // Record the initial credit transaction
    await this.createTransaction({
      userId,
      type: TransactionType.INITIAL_CREDIT,
      currencyType: CurrencyType.GOLD_COINS,
      amount: 1000,
      balanceAfter: 1000,
      description: 'Initial Gold Coins on registration',
    });

    return savedWallet;
  }

  /**
   * findByUserId - Retrieves a wallet by user ID.
   *
   * Purpose:
   * - Fetches the wallet associated with a given user ID from the repository.
   * - Ensures that the wallet exists before returning it.
   *
   * @param userId - The unique identifier of the user whose wallet is being retrieved.
   * @returns Promise<Wallet> - The wallet entity corresponding to the user.
   * @throws NotFoundException - If no wallet is found for the given user ID.
   */
  async findByUserId(userId: string): Promise<Wallet> {
    const wallet = await this.walletsRepository.findOne({
      where: { userId },
    });
    if (!wallet) {
      throw new NotFoundException(
        `Wallet for user with ID ${userId} not found`,
      );
    }
    return wallet;
  }

  /**
   * addGoldCoins - Credits gold coins to a user's wallet.
   *
   * Purpose:
   * - Adds gold coins to the specified user's wallet balance.
   * - Always uses `TransactionType.REFUND` as the transaction type since this method is designed
   *   for refund scenarios (adjustments, reversals, or compensation).
   *
   * @param userId - The ID of the user whose wallet should be credited.
   * @param amount - The number of gold coins to add.
   * @param description - A description for the transaction record (e.g., "Bet refund").
   * @param manager - Optional TypeORM EntityManager for transactional updates.
   * @returns A Promise resolving to the updated Wallet entity.
   */
  async addGoldCoins(
    userId: string,
    amount: number,
    description: string,
    manager?: EntityManager,
  ): Promise<Wallet> {
    return this.updateBalance(
      userId,
      amount,
      CurrencyType.GOLD_COINS,
      TransactionType.REFUND,
      description,
      undefined,
      undefined,
      manager,
    );
  }

  /**
   * addSweepCoins - Adds sweep coins to a user's wallet.
   *
   * Purpose:
   * - Handles incrementing a user's sweep coin balance for purchases or refunds.
   * - Creates a corresponding transaction record.
   *
   */
  async addSweepCoins(
    userId: string,
    amount: number,
    description: string,
    type: string,
    manager?: EntityManager,
  ): Promise<Wallet> {
    let addType = TransactionType.PURCHASE;
    if (type === 'refund') {
      addType = TransactionType.REFUND;
    }
    return this.updateBalance(
      userId,
      amount,
      CurrencyType.SWEEP_COINS,
      addType,
      description,
      undefined,
      undefined,
      manager,
    );
  }

  /**
   * deductForBet - Deducts a specified bet amount from the user's wallet.
   *
   * Purpose:
   * - Decreases the user's wallet balance in the specified currency.
   * - Records the transaction as a bet placement (`TransactionType.BET_PLACEMENT`).
   *
   */
  async deductForBet(
    userId: string,
    amount: number,
    currencyType: CurrencyType,
    description: string,
    manager?: EntityManager,
  ): Promise<Wallet> {
    return this.updateBalance(
      userId,
      -amount,
      currencyType,
      TransactionType.BET_PLACEMENT,
      description,
      undefined,
      undefined,
      manager,
    );
  }

  /**
   * creditWinnings - Credits winnings to a user's wallet.
   *
   * Purpose:
   * - Adds the specified winning amount to the user's wallet balance.
   * - Records the transaction as `BET_WON` for tracking purposes.
   *
   * Parameters:
   * - userId (string): The ID of the user receiving the winnings.
   * - amount (number): The amount to credit.
   * - currencyType (CurrencyType): Type of currency (e.g., GOLD, SWEEP).
   * - description (string): A description of the transaction.
   * - manager (EntityManager, optional): Used when part of a larger transaction flow.
   *
   * Returns:
   * - Promise<Wallet>: The updated wallet after crediting the winnings.
   *
   */
  async creditWinnings(
    userId: string,
    amount: number,
    currencyType: CurrencyType,
    description: string,
    manager?: EntityManager,
  ): Promise<Wallet> {
    return this.updateBalance(
      userId,
      amount,
      currencyType,
      TransactionType.BET_WON,
      description,
      undefined,
      undefined,
      manager,
    );
  }

  /**
   * updateBalance - Updates a user's wallet balance and records the transaction.
   *
   * - Supports both externally managed (with EntityManager) and self-managed transactions.
   * - Locks wallet row for safe concurrent balance updates.
   * - Validates wallet existence and ensures balance does not go negative.
   * - Optionally prevents duplicate transactions using relatedEntityId / relatedEntityType.
   * - Creates and saves a corresponding transaction record with metadata.
   * - Rolls back on failure when self-managing the transaction.
   *
   * @param userId - ID of the user whose balance will be updated
   * @param amount - Amount to adjust (positive for credit, negative for debit)
   * @param currencyType - Type of currency (Gold Coins / Sweep Coins)
   * @param transactionType - Type of transaction (Deposit, Withdrawal, Bet, etc.)
   * @param description - Description of the transaction
   * @param metadata - Optional extra transaction metadata
   * @param options - Optional related entity references for uniqueness checks
   * @param manager - Optional EntityManager for external transaction handling
   * @returns Updated Wallet entity
   */
  async updateBalance(
    userId: string,
    amount: number,
    currencyType: CurrencyType,
    transactionType: TransactionType,
    description: string,
    metadata?: Record<string, any>,
    options?: { relatedEntityId?: string; relatedEntityType?: string },
    manager?: EntityManager,
  ): Promise<Wallet> {
    // If a manager is provided, use it; otherwise, manage our own transaction
    if (manager) {
      const wallet = await manager.findOne(Wallet, {
        where: { userId },
        lock: { mode: 'pessimistic_write' },
      });
      if (!wallet) {
        throw new NotFoundException(
          `Wallet for user with ID ${userId} not found`,
        );
      }

      if (options?.relatedEntityId) {
        const existingCount = await manager
          .getRepository(Transaction)
          .count({
            where: {
              relatedEntityId: options.relatedEntityId,
              ...(options.relatedEntityType
                ? { relatedEntityType: options.relatedEntityType }
                : {}),
              type: transactionType,
              currencyType,
            },
          });
        if (existingCount > 0) {
          return wallet;
        }
      }

      let newBalance: number;
      if (currencyType === CurrencyType.GOLD_COINS) {
        newBalance = Number(wallet.goldCoins) + Number(amount);
        if (newBalance < 0) {
          throw new BadRequestException('Insufficient free Gold Coins');
        }
        wallet.goldCoins = Number(newBalance);
      } else {
        newBalance = Number(wallet.sweepCoins) + Number(amount);
        if (newBalance < 0) {
          throw new BadRequestException('Insufficient sweep coins');
        }
        wallet.sweepCoins = Number(newBalance);
      }

      await manager.save(wallet);

      const transactionRepo = manager.getRepository(Transaction);
      const transaction = transactionRepo.create({
        userId,
        type: transactionType,
        currencyType,
        amount,
        balanceAfter: newBalance,
        description,
        metadata,
        relatedEntityId: options?.relatedEntityId,
        relatedEntityType: options?.relatedEntityType,
      });
      await manager.save(transaction);

      return wallet;
    }

    // Self-managed transaction
    const queryRunner = this.dataSource.createQueryRunner();
    await queryRunner.connect();
    await queryRunner.startTransaction();

    try {
      const wallet = await queryRunner.manager.findOne(Wallet, {
        where: { userId },
        lock: { mode: 'pessimistic_write' },
      });

      if (!wallet) {
        throw new NotFoundException(
          `Wallet for user with ID ${userId} not found`,
        );
      }

      if (options?.relatedEntityId) {
        const existingCount = await queryRunner.manager
          .getRepository(Transaction)
          .count({
            where: {
              relatedEntityId: options.relatedEntityId,
              ...(options.relatedEntityType
                ? { relatedEntityType: options.relatedEntityType }
                : {}),
              type: transactionType,
              currencyType,
            },
          });
        if (existingCount > 0) {
          await queryRunner.rollbackTransaction();
          return wallet;
        }
      }

      let newBalance: number;
      if (currencyType === CurrencyType.GOLD_COINS) {
        newBalance = Number(wallet.goldCoins) + Number(amount);
        if (newBalance < 0) {
          throw new BadRequestException('Insufficient free Gold Coins');
        }
        wallet.goldCoins = Number(newBalance);
      } else {
        newBalance = Number(wallet.sweepCoins) + Number(amount);
        if (newBalance < 0) {
          throw new BadRequestException('Insufficient sweep coins');
        }
        wallet.sweepCoins = Number(newBalance);
      }

      await queryRunner.manager.save(wallet);

      const transaction = queryRunner.manager.getRepository(Transaction).create({
        userId,
        type: transactionType,
        currencyType,
        amount,
        balanceAfter: newBalance,
        description,
        metadata,
        relatedEntityId: options?.relatedEntityId,
        relatedEntityType: options?.relatedEntityType,
      });
      await queryRunner.manager.save(transaction);

      await queryRunner.commitTransaction();
      return wallet;
    } catch (error) {
      await queryRunner.rollbackTransaction();
      throw error;
    } finally {
      await queryRunner.release();
    }
  }

  /**
   * hasTransactionForRelatedEntity - Checks if a purchase transaction exists for a related entity.
   *
   * - Filters by relatedEntityId (required).
   * - Optionally filters by relatedEntityType and currencyType.
   * - Always checks for TransactionType.PURCHASE.
   * - Uses provided EntityManager if available, otherwise default repository.
   * - Returns true if at least one matching transaction exists, otherwise false.
   *
   * @param relatedEntityId - ID of the related entity
   * @param relatedEntityType - Optional type of related entity
   * @param currencyType - Optional currency type filter
   * @param manager - Optional EntityManager for transactional queries
   */
  async hasTransactionForRelatedEntity(
    relatedEntityId: string,
    relatedEntityType?: string,
    currencyType?: CurrencyType,
    manager?: EntityManager,
  ): Promise<boolean> {
    const where: any = { relatedEntityId };
    if (relatedEntityType) where.relatedEntityType = relatedEntityType;
    if (currencyType) where.currencyType = currencyType;
    where.type = TransactionType.PURCHASE;
    if (manager) {
      const count = await manager.getRepository(Transaction).count({ where });
      return count > 0;
    }
    const count = await this.transactionsRepository.count({ where });
    return count > 0;
  }

  /**
   * getAllTransactionHistory - Retrieves paginated and filtered transaction history for a user.
   *
   * - Supports filtering by history type (Transaction / Bet).
   * - Allows text search on description.
   * - Supports sorting and pagination.
   * - Returns matching transaction records and the total count.
   * - Throws BadRequestException for invalid filter/sort format.
   * - Throws HttpException if query execution fails.
   *
   * @param transactionFilterDto - DTO containing filters, sorting, and pagination details
   * @param userId - ID of the user whose transactions are being fetched
   */
  async getAllTransactionHistory(
    transactionFilterDto: TransactionFilterDto,
    userId: string,
  ) {
    let sort: Sort;
    let filter: FilterDto;
    let range: Range = [0, 10];

    try {
      try {
        sort = transactionFilterDto.sort
          ? JSON.parse(transactionFilterDto.sort)
          : undefined;
        filter = transactionFilterDto.filter
          ? JSON.parse(transactionFilterDto.filter)
          : undefined;
        range = transactionFilterDto.range
          ? JSON.parse(transactionFilterDto.range)
          : [0, 10];
      } catch (parseError) {
        throw new BadRequestException('Invalid filter format');
      }

      const { pagination = true, historyType } = transactionFilterDto;

      const transactionQB = this.transactionsRepository
        .createQueryBuilder('t')
        .where('t.userId = :userId', { userId });
      if (historyType === HistoryType.Transaction) {
        transactionQB.andWhere('t.type  IN (:...includedTypes)', {
          includedTypes: [
            TransactionType.ADMIN_CREDIT,
            TransactionType.DEPOSIT,
            TransactionType.WITHDRAWAL,
            TransactionType.PURCHASE,
            TransactionType.INITIAL_CREDIT,
            TransactionType.BONUS
          ],
        });
      }
      if (historyType === HistoryType.Bet) {
        transactionQB.andWhere('t.type  IN (:...includedTypes)', {
          includedTypes: [TransactionType.BET_LOST, TransactionType.BET_WON],
        });
      }
      if (filter?.q) {
        transactionQB.andWhere(`(LOWER(t.description) ILIKE LOWER(:q) )`, {
          q: `%${filter.q}%`,
        });
      }
      if (sort) {
        const [sortColumn, sortOrder] = sort;
        transactionQB.orderBy(
          `t.${sortColumn}`,
          sortOrder.toUpperCase() === 'DESC' ? 'DESC' : 'ASC',
        );
      }

      const total = await transactionQB.getCount();
      if (pagination && range) {
        const [offset, limit] = range;
        transactionQB.offset(offset).limit(limit);
      }
      transactionQB.select([
        't.id AS transId',
        't.createdAt AS createdAt',
        't.updatedAt AS updatedAt',
        't.userId AS userId',
        't.type AS type',
        't.currencyType AS currencyType',
        't.amount AS amount',
        't.balanceAfter AS balanceAfter',
        't.description AS description',
      ]);
      const data = await transactionQB.getRawMany();
      return { data, total };
    } catch (e) {
      Logger.error('Unable to list stream details', e);
      throw new HttpException(
        `Unable to retrieve transaction details at the moment. Please try again later`,
        HttpStatus.INTERNAL_SERVER_ERROR,
      );
    }
  }

  /**
<<<<<<< HEAD
   * Converts a requested sweep coin amount to USD for the specified user.
   *
   * Validates input, checks wallet balance, converts using the fixed
   * sweep-to-dollar rate, and enforces the minimum withdrawable threshold
   * expressed in sweep coins.
   *
   * @param userId - Identifier of the authenticated user
   * @param requestedCoins - Sweep coin amount to convert
   * @returns Object containing the computed dollar amount
   * @throws NotFoundException if the user's wallet is not found
   * @throws BadRequestException for invalid input, insufficient balance,
   *         or when below the minimum withdrawable sweep coin threshold
   */
  async convertSweepCoinsToDollars(
    userId: string,
    requestedCoins: number,
  ): Promise<{ dollars: number }>
  {
    // Validate input
    if (requestedCoins === undefined || requestedCoins === null || isNaN(Number(requestedCoins))) {
      throw new BadRequestException('Invalid coins value');
    }
    if (requestedCoins < 0) {
      throw new BadRequestException('Coins must be non-negative');
    }

    // Ensure the user's wallet exists and fetch current sweep coin balance
    const wallet = await this.findByUserId(userId);
    const available = Number(wallet.sweepCoins ?? 0);
    if (requestedCoins > available) {
      throw new BadRequestException('Insufficient sweep coins');
    }

    // Convert using fixed rate and enforce minimum withdrawable in coins
    const dollars = requestedCoins / SWEEP_COINS_PER_DOLLAR;
    const minCoins = MIN_WITHDRAWABLE_DOLLARS * SWEEP_COINS_PER_DOLLAR;
    if (requestedCoins < minCoins) {
      throw new BadRequestException(
        `Minimum withdrawable sweep coins is ${minCoins}`,
      );
    }
    return { dollars };
  }

=======
   * createTransaction - Creates and saves a new transaction record.
   *
   * - Accepts partial transaction data.
   * - Uses the transactions repository to create a transaction entity.
   * - Persists the transaction in the database.
   * - Returns the saved transaction.
   *
   * @param transactionData - Partial transaction details
   */
>>>>>>> 2d7cce8c
  private async createTransaction(
    transactionData: Partial<Transaction>,
  ): Promise<Transaction> {
    const transaction = this.transactionsRepository.create(transactionData);
    return this.transactionsRepository.save(transaction);
  }

  /**
   * updateGoldCoinsByAdmin - Updates a user's gold coin balance by an admin.
   *
   * - Ensures the provided amount is positive.
   * - Updates the user's gold coin balance.
   * - Determines whether the operation is an admin credit or debit.
   * - Creates and saves a corresponding transaction record.
   * - Returns the updated wallet entity.
   *
   * @param userId - ID of the user whose wallet is being updated
   * @param amount - New gold coin balance to set
   * @param description - Description for the transaction
   * @param currencyType - Type of currency (should be GOLD_COINS)
   * @param transactionType - Original transaction type (overridden internally)
   */
  async updateGoldCoinsByAdmin(
    userId: string,
    amount: number,
    description: string,
    currencyType: CurrencyType,
    transactionType: TransactionType,
  ): Promise<Wallet> {
    const wallet = await this.findByUserId(userId);
    if (!wallet) {
      throw new NotFoundException(
        `Wallet for user with ID ${userId} not found`,
      );
    }
    // Ensure amount is positive for admin updates
    if (amount <= 0) {
      throw new BadRequestException('Invalid Amount');
    }

    if (currencyType === CurrencyType.GOLD_COINS) {
      await this.walletsRepository.update(wallet.id, { goldCoins: amount });
      const addedAmount = amount - wallet.goldCoins;

      const transactionType =
        addedAmount >= 0
          ? TransactionType.ADMIN_CREDIT
          : TransactionType.ADMIN_DEBITED;
      const trans = this.transactionsRepository.create({
        userId,
        type: transactionType,
        currencyType,
        amount: addedAmount,
        balanceAfter: amount,
        description,
      });
      await this.transactionsRepository.save(trans);
    }

    return await this.findByUserId(userId);
  }

  /**
   * walletDetailsByUserId - Fetches wallet details for a given user.
   *
   * - Returns the wallet entity if found, otherwise null.
   *
   * @param userId - ID of the user
   */
  async walletDetailsByUserId(userId: string) {
    return await this.walletsRepository.findOne({
      where: { userId },
    });
  }

  /**
   * createTransactionData - Creates a transaction record for a user's wallet.
   *
   * - Looks up the user's wallet by userId.
   * - Creates a new transaction entry with updated balance information.
   * - Saves the transaction using the provided EntityManager or default manager.
   *
   * @param userId - ID of the user
   * @param transactionType - Type of transaction
   * @param currencyType - Type of currency (gold or sweep coins)
   * @param amount - Transaction amount
   * @param description - Description for the transaction
   * @param manager - Optional EntityManager for transactional operations
   */
  async createTransactionData(
    userId: string,
    transactionType: TransactionType,
    currencyType: CurrencyType,
    amount: number,
    description: string,
    manager?: EntityManager,
  ) {
    const repoManager = manager ?? this.dataSource.manager;
    const wallet = await repoManager.findOne(Wallet, {
      where: { userId },
    });
    if (!wallet) {
      throw new NotFoundException(
        `Wallet for user with ID ${userId} not found`,
      );
    }

    const balanceAfter =
      currencyType === CurrencyType.GOLD_COINS
        ? wallet.goldCoins
        : wallet.sweepCoins;
    const transactionObj = repoManager.getRepository(Transaction).create({
      userId,
      type: transactionType,
      currencyType,
      amount: Number(-amount),
      balanceAfter,
      description,
    });
    await repoManager.save(transactionObj);
  }
}<|MERGE_RESOLUTION|>--- conflicted
+++ resolved
@@ -17,7 +17,10 @@
 import { FilterDto, Range, Sort } from 'src/common/filters/filter.dto';
 import { TransactionFilterDto } from './dto/transaction.list.dto';
 import { HistoryType } from 'src/enums/history-type.enum';
-import { SWEEP_COINS_PER_DOLLAR, MIN_WITHDRAWABLE_DOLLARS } from 'src/common/constants/currency.constants';
+import {
+  SWEEP_COINS_PER_DOLLAR,
+  MIN_WITHDRAWABLE_DOLLARS,
+} from 'src/common/constants/currency.constants';
 
 @Injectable()
 export class WalletsService {
@@ -251,18 +254,16 @@
       }
 
       if (options?.relatedEntityId) {
-        const existingCount = await manager
-          .getRepository(Transaction)
-          .count({
-            where: {
-              relatedEntityId: options.relatedEntityId,
-              ...(options.relatedEntityType
-                ? { relatedEntityType: options.relatedEntityType }
-                : {}),
-              type: transactionType,
-              currencyType,
-            },
-          });
+        const existingCount = await manager.getRepository(Transaction).count({
+          where: {
+            relatedEntityId: options.relatedEntityId,
+            ...(options.relatedEntityType
+              ? { relatedEntityType: options.relatedEntityType }
+              : {}),
+            type: transactionType,
+            currencyType,
+          },
+        });
         if (existingCount > 0) {
           return wallet;
         }
@@ -355,17 +356,19 @@
 
       await queryRunner.manager.save(wallet);
 
-      const transaction = queryRunner.manager.getRepository(Transaction).create({
-        userId,
-        type: transactionType,
-        currencyType,
-        amount,
-        balanceAfter: newBalance,
-        description,
-        metadata,
-        relatedEntityId: options?.relatedEntityId,
-        relatedEntityType: options?.relatedEntityType,
-      });
+      const transaction = queryRunner.manager
+        .getRepository(Transaction)
+        .create({
+          userId,
+          type: transactionType,
+          currencyType,
+          amount,
+          balanceAfter: newBalance,
+          description,
+          metadata,
+          relatedEntityId: options?.relatedEntityId,
+          relatedEntityType: options?.relatedEntityType,
+        });
       await queryRunner.manager.save(transaction);
 
       await queryRunner.commitTransaction();
@@ -459,7 +462,7 @@
             TransactionType.WITHDRAWAL,
             TransactionType.PURCHASE,
             TransactionType.INITIAL_CREDIT,
-            TransactionType.BONUS
+            TransactionType.BONUS,
           ],
         });
       }
@@ -509,53 +512,7 @@
   }
 
   /**
-<<<<<<< HEAD
-   * Converts a requested sweep coin amount to USD for the specified user.
-   *
-   * Validates input, checks wallet balance, converts using the fixed
-   * sweep-to-dollar rate, and enforces the minimum withdrawable threshold
-   * expressed in sweep coins.
-   *
-   * @param userId - Identifier of the authenticated user
-   * @param requestedCoins - Sweep coin amount to convert
-   * @returns Object containing the computed dollar amount
-   * @throws NotFoundException if the user's wallet is not found
-   * @throws BadRequestException for invalid input, insufficient balance,
-   *         or when below the minimum withdrawable sweep coin threshold
-   */
-  async convertSweepCoinsToDollars(
-    userId: string,
-    requestedCoins: number,
-  ): Promise<{ dollars: number }>
-  {
-    // Validate input
-    if (requestedCoins === undefined || requestedCoins === null || isNaN(Number(requestedCoins))) {
-      throw new BadRequestException('Invalid coins value');
-    }
-    if (requestedCoins < 0) {
-      throw new BadRequestException('Coins must be non-negative');
-    }
-
-    // Ensure the user's wallet exists and fetch current sweep coin balance
-    const wallet = await this.findByUserId(userId);
-    const available = Number(wallet.sweepCoins ?? 0);
-    if (requestedCoins > available) {
-      throw new BadRequestException('Insufficient sweep coins');
-    }
-
-    // Convert using fixed rate and enforce minimum withdrawable in coins
-    const dollars = requestedCoins / SWEEP_COINS_PER_DOLLAR;
-    const minCoins = MIN_WITHDRAWABLE_DOLLARS * SWEEP_COINS_PER_DOLLAR;
-    if (requestedCoins < minCoins) {
-      throw new BadRequestException(
-        `Minimum withdrawable sweep coins is ${minCoins}`,
-      );
-    }
-    return { dollars };
-  }
-
-=======
-   * createTransaction - Creates and saves a new transaction record.
+   *    * createTransaction - Creates and saves a new transaction record.
    *
    * - Accepts partial transaction data.
    * - Uses the transactions repository to create a transaction entity.
@@ -564,7 +521,6 @@
    *
    * @param transactionData - Partial transaction details
    */
->>>>>>> 2d7cce8c
   private async createTransaction(
     transactionData: Partial<Transaction>,
   ): Promise<Transaction> {
@@ -686,4 +642,52 @@
     });
     await repoManager.save(transactionObj);
   }
+
+  /**
+   * Converts a requested sweep coin amount to USD for the specified user.
+   *
+   * Validates input, checks wallet balance, converts using the fixed
+   * sweep-to-dollar rate, and enforces the minimum withdrawable threshold
+   * expressed in sweep coins.
+   *
+   * @param userId - Identifier of the authenticated user
+   * @param requestedCoins - Sweep coin amount to convert
+   * @returns Object containing the computed dollar amount
+   * @throws NotFoundException if the user's wallet is not found
+   * @throws BadRequestException for invalid input, insufficient balance,
+   *         or when below the minimum withdrawable sweep coin threshold
+   */
+  async convertSweepCoinsToDollars(
+    userId: string,
+    requestedCoins: number,
+  ): Promise<{ dollars: number }> {
+    // Validate input
+    if (
+      requestedCoins === undefined ||
+      requestedCoins === null ||
+      isNaN(Number(requestedCoins))
+    ) {
+      throw new BadRequestException('Invalid coins value');
+    }
+    if (requestedCoins < 0) {
+      throw new BadRequestException('Coins must be non-negative');
+    }
+
+    // Ensure the user's wallet exists and fetch current sweep coin balance
+    const wallet = await this.findByUserId(userId);
+    const available = Number(wallet.sweepCoins ?? 0);
+    if (requestedCoins > available) {
+      throw new BadRequestException('Insufficient sweep coins');
+    }
+
+    // Convert using fixed rate and enforce minimum withdrawable in coins
+    const dollars = requestedCoins / SWEEP_COINS_PER_DOLLAR;
+    const minCoins = MIN_WITHDRAWABLE_DOLLARS * SWEEP_COINS_PER_DOLLAR;
+    if (requestedCoins < minCoins) {
+      throw new BadRequestException(
+        `Minimum withdrawable sweep coins is ${minCoins}`,
+      );
+    }
+    return { dollars };
+  }
 }