import { Module } from '@nestjs/common';
import { TypeOrmModule } from '@nestjs/typeorm';
import { ConfigModule, ConfigService, ConfigFactory } from '@nestjs/config';
import { AppController } from './app.controller';
import { AppService } from './app.service';
import { AuthModule } from './auth/auth.module';
import { UsersModule } from './users/users.module';
import { AdminModule } from './admin/admin.module';
import { BettingModule } from './betting/betting.module';
import { WalletsModule } from './wallets/wallets.module';
import { PaymentsModule } from './payments/payments.module';
import { ThrottlerModule } from '@nestjs/throttler';
import { DataSource, DataSourceOptions } from 'typeorm';
import databaseConfig from './config/database.config';
import authConfig from './config/auth.config';
import throttleConfig from './config/throttle.config';
import appConfig from './config/app.config';
import { APP_FILTER } from '@nestjs/core';
import { HttpExceptionFilter } from './common/filters/http-exception.filter';
import { AssetsModule } from './assets/assets.module';
import fileConfig from './config/file.config';
import { MailerModule } from '@nestjs-modules/mailer';
import emailConfig from './config/email.config';
import { StreamModule } from './stream/stream.module';
import { NotificationModule } from './notification/notification.module';
import { QueueBoardModule } from './queue/queue-board.module';
import { STREAM_LIVE_QUEUE } from './common/constants/queue.constants';
import { ChatModule } from './chat/chat.module';

import { CacheModule } from '@nestjs/cache-manager';
<<<<<<< HEAD
import { QueueModule } from './queue/queue.module';
import { queueConfig } from './config/queue.config';
import { GeoFencingModule } from './geo-fencing/geo-fencing.module';
import { RedisModule } from './redis/redis.module';
import redisConfig from './config/redis.config';
import geoFencingConfig from './config/geo-fencing.config';
import { envValidationSchema } from './config/redis.validation';
import coinflowConfig from './config/coinflow.config';

=======
import { CoinPackageModule } from './coin-package/coin-package.module';
import * as redisStore from 'cache-manager-redis-store';
>>>>>>> de46c0c5
@Module({
  imports: [
    CacheModule.register({
      ttl: 60, // seconds
      isGlobal: true, // ✅ Makes CACHE_MANAGER available globally
    }),

    ConfigModule.forRoot({
      isGlobal: true,
      validationSchema: envValidationSchema,
      load: [
        databaseConfig,
        authConfig,
        throttleConfig,
        appConfig,
        fileConfig,
        emailConfig,
        queueConfig,
        redisConfig,
        geoFencingConfig,
        coinflowConfig,
      ] as ConfigFactory[],
      envFilePath: ['./.env'],
    }),
    TypeOrmModule.forRootAsync({
      imports: [ConfigModule],
      inject: [ConfigService],
      useFactory: (configService: ConfigService) =>
        ({
          type: 'postgres',
          host: configService.get('database.host'),
          port: configService.get('database.port'),
          username: configService.get('database.username'),
          password: configService.get('database.password'),
          database: configService.get('database.name'),
          entities: [__dirname + '/**/*.entity{.ts,.js}'],
          synchronize: configService.get('database.synchronize'),
          logging: configService.get('database.logging'),
          dropSchema: configService.get('database.dropSchema'),
        }) as DataSourceOptions,
      dataSourceFactory: async (options) => {
        const dataSource = await new DataSource(options).initialize();
        return dataSource;
      },
    }),
    ThrottlerModule.forRootAsync({
      imports: [ConfigModule],
      inject: [ConfigService],
      useFactory: (configService: ConfigService) => ({
        throttlers: [
          {
            ttl: configService.get<number>('throttle.ttl'),
            limit: configService.get<number>('throttle.limit'),
          },
        ],
      }),
    }),
    AuthModule,
    AssetsModule,
    UsersModule,
    AdminModule,
    BettingModule,
    WalletsModule,
    PaymentsModule,
    MailerModule,
    StreamModule,
    NotificationModule,
    QueueBoardModule.register({
      queues: [STREAM_LIVE_QUEUE],
    }),
    ChatModule,
<<<<<<< HEAD
    QueueModule,
    GeoFencingModule,
    RedisModule,
=======
    CoinPackageModule,
>>>>>>> de46c0c5
  ],
  controllers: [AppController],
  providers: [
    AppService,
    {
      provide: APP_FILTER,
      useClass: HttpExceptionFilter,
    },
  ],
})
export class AppModule {
  constructor(private dataSource: DataSource) {}
}<|MERGE_RESOLUTION|>--- conflicted
+++ resolved
@@ -28,7 +28,6 @@
 import { ChatModule } from './chat/chat.module';
 
 import { CacheModule } from '@nestjs/cache-manager';
-<<<<<<< HEAD
 import { QueueModule } from './queue/queue.module';
 import { queueConfig } from './config/queue.config';
 import { GeoFencingModule } from './geo-fencing/geo-fencing.module';
@@ -38,10 +37,8 @@
 import { envValidationSchema } from './config/redis.validation';
 import coinflowConfig from './config/coinflow.config';
 
-=======
 import { CoinPackageModule } from './coin-package/coin-package.module';
 import * as redisStore from 'cache-manager-redis-store';
->>>>>>> de46c0c5
 @Module({
   imports: [
     CacheModule.register({
@@ -113,13 +110,10 @@
       queues: [STREAM_LIVE_QUEUE],
     }),
     ChatModule,
-<<<<<<< HEAD
     QueueModule,
     GeoFencingModule,
     RedisModule,
-=======
     CoinPackageModule,
->>>>>>> de46c0c5
   ],
   controllers: [AppController],
   providers: [
