--- conflicted
+++ resolved
@@ -120,11 +120,7 @@
     GeoFencingModule,
     RedisModule,
     CoinPackageModule,
-<<<<<<< HEAD
-    KycModule,
-=======
     WebhookModule
->>>>>>> 541c38a7
   ],
   controllers: [AppController],
   providers: [
