--- conflicted
+++ resolved
@@ -23,13 +23,10 @@
 import emailConfig from './config/email.config';
 import { StreamModule } from './stream/stream.module';
 import { NotificationModule } from './notification/notification.module';
-<<<<<<< HEAD
 import { QueueBoardModule } from './queue/queue-board.module';
 
-=======
 import { CacheModule } from '@nestjs/cache-manager';
 import * as redisStore from 'cache-manager-redis-store';
->>>>>>> 77332b59
 @Module({
   imports: [
     CacheModule.register({
