--- conflicted
+++ resolved
@@ -29,11 +29,7 @@
 import { extractIpFromSocket } from 'src/common/utils/ip-utils';
 import { GeoFencingService } from 'src/geo-fencing/geo-fencing.service';
 import { ConfigService } from '@nestjs/config';
-<<<<<<< HEAD
-import { User } from 'src/users/entities/user.entity';
-=======
 import { UserRole } from 'src/users/entities/user.entity';
->>>>>>> 73d02d87
 
 // Define socket with user data
 interface AuthenticatedSocket extends Socket {
