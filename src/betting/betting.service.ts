import {
  Injectable,
  NotFoundException,
  BadRequestException,
  forwardRef,
  Inject,
} from '@nestjs/common';
import { InjectRepository } from '@nestjs/typeorm';
import { Repository, DataSource, Not } from 'typeorm';
import { BettingVariable } from './entities/betting-variable.entity';
import { Bet } from './entities/bet.entity';
import { BettingVariableStatus } from '../enums/betting-variable-status.enum';
import { BetStatus } from '../enums/bet-status.enum';
import { WalletsService } from '../wallets/wallets.service';
import { CreateStreamDto } from './dto/create-stream.dto';
import {
  CreateBettingVariableDto,
  EditBettingVariableDto,
  EditOptionDto,
} from './dto/create-betting-variable.dto';
import { EditBetDto, PlaceBetDto } from './dto/place-bet.dto';
import { CurrencyType } from '../wallets/entities/transaction.entity';
import { Stream, StreamStatus } from 'src/stream/entities/stream.entity';
import { PlatformName } from '../enums/platform-name.enum';
import { BettingRound } from './entities/betting-round.entity';
import { CancelBetDto } from './dto/cancel-bet.dto';
import { BettingRoundStatus } from 'src/enums/round-status.enum';
import { BettingGateway } from './betting.gateway';

@Injectable()
export class BettingService {
  constructor(
    @InjectRepository(Stream)
    private streamsRepository: Repository<Stream>,
    @InjectRepository(BettingVariable)
    private bettingVariablesRepository: Repository<BettingVariable>,
    @InjectRepository(BettingRound)
    private bettingRoundsRepository: Repository<BettingRound>,
    @InjectRepository(Bet)
    private betsRepository: Repository<Bet>,
    private walletsService: WalletsService,
    private dataSource: DataSource,
    @Inject(forwardRef(() => BettingGateway))
    private readonly bettingGateway: BettingGateway,
  ) {}

  // Utility function to detect platform from URL
  private detectPlatformFromUrl(url: string): PlatformName | null {
    const platformKeywords: Record<PlatformName, string[]> = {
      [PlatformName.Kick]: ['kick.com', 'kick'],
      [PlatformName.Youtube]: ['youtube.com', 'youtu.be', 'youtube'],
      [PlatformName.Twitch]: ['twitch.tv', 'twitch.com', 'twitch'],
      [PlatformName.Vimeo]: ['vimeo.com', 'vimeo'],
    };
    const urlLower = url.toLowerCase();
    for (const [platform, keywords] of Object.entries(platformKeywords)) {
      if (keywords.some((keyword) => urlLower.includes(keyword))) {
        return platform as PlatformName;
      }
    }
    return null;
  }

  // Stream Management
  async createStream(createStreamDto: CreateStreamDto): Promise<Stream> {
    const stream = this.streamsRepository.create(createStreamDto);

    // Auto-detect platform from embeddedUrl if provided
    if (createStreamDto.embeddedUrl) {
      const detectedPlatform = this.detectPlatformFromUrl(
        createStreamDto.embeddedUrl,
      );
      if (detectedPlatform) {
        stream.platformName = detectedPlatform;
      }
    }

    return this.streamsRepository.save(stream);
  }

  async findAllStreams(includeEnded: boolean = false): Promise<Stream[]> {
    if (includeEnded) {
      return this.streamsRepository.find({
        relations: ['bettingVariables'],
        order: { createdAt: 'DESC' },
      });
    }

    return this.streamsRepository.find({
      where: { status: StreamStatus.LIVE },
      relations: ['bettingVariables'],
      order: { createdAt: 'DESC' },
    });
  }

  async findStreamById(id: string): Promise<Stream> {
    const stream = await this.streamsRepository.findOne({
      where: { id },
      relations: ['bettingVariables'],
    });

    if (!stream) {
      throw new NotFoundException(`Stream with ID ${id} not found`);
    }

    return stream;
  }

  async updateStreamStatus(id: string, status: StreamStatus): Promise<Stream> {
    const stream = await this.findStreamById(id);
    stream.status = status;

    if (status === StreamStatus.LIVE) {
      stream.actualStartTime = new Date();
    } else if (status === StreamStatus.ENDED) {
      stream.endTime = new Date();
    }

    return this.streamsRepository.save(stream);
  }

  // Betting Variable Management
  async createBettingVariable(
    createBettingVariableDto: CreateBettingVariableDto,
  ): Promise<any> {
    const { streamId, rounds } = createBettingVariableDto;
    const stream = await this.findStreamById(streamId);

    if (stream.status === StreamStatus.ENDED) {
      throw new BadRequestException(
        'Cannot add betting variables to ended streams',
      );
    }

    const allRounds = [];

    for (const roundData of rounds) {
      // Create betting round
      const bettingRound = this.bettingRoundsRepository.create({
        roundName: roundData.roundName,
        stream: stream,
        status: BettingRoundStatus.CREATED,
      });
      const savedRound = await this.bettingRoundsRepository.save(bettingRound);

      const createdVariables: BettingVariable[] = [];

      // Create betting variables for this round
      for (const option of roundData.options) {
        const bettingVariable = this.bettingVariablesRepository.create({
          name: option.option,
          round: savedRound,
          stream: stream,
        });
        const saved =
          await this.bettingVariablesRepository.save(bettingVariable);
        createdVariables.push(saved);
      }

      allRounds.push({
        roundId: savedRound.id,
        roundName: savedRound.roundName,
        status: savedRound.status,
        options: createdVariables.map((variable) => ({
          id: variable.id,
          name: variable.name,
          is_winning_option: variable.is_winning_option,
          status: variable.status,
          totalBetsTokenAmount: variable.totalBetsTokenAmount,
          totalBetsCoinAmount: variable.totalBetsCoinAmount,
          betCountFreeToken: variable.betCountFreeToken,
          betCountCoin: variable.betCountCoin,
        })),
      });
    }

    return {
      streamId,
      rounds: allRounds,
    };
  }

  async findBettingVariableById(id: string): Promise<BettingVariable> {
    const bettingVariable = await this.bettingVariablesRepository.findOne({
      where: { id },
      relations: ['stream', 'bets', 'round'],
    });

    if (!bettingVariable) {
      throw new NotFoundException(`Betting variable with ID ${id} not found`);
    }

    return bettingVariable;
  }

  async updateBettingVariableStatus(
    id: string,
    status: BettingVariableStatus,
  ): Promise<BettingVariable> {
    const bettingVariable = await this.findBettingVariableById(id);
    bettingVariable.status = status;
    const updatedVariable =
      await this.bettingVariablesRepository.save(bettingVariable);

    return updatedVariable;
  }

  async editBettingVariable(
    editBettingVariableDto: EditBettingVariableDto,
  ): Promise<any> {
    const { streamId, rounds } = editBettingVariableDto;
    const stream = await this.findStreamById(streamId);

    if (stream.status === StreamStatus.ENDED) {
      throw new BadRequestException(
        'Cannot edit betting variables for ended streams',
      );
    }

    // Get existing rounds for this stream
    const existingRounds = await this.bettingRoundsRepository.find({
      where: { streamId },
      relations: ['bettingVariables'],
      order: { createdAt: 'ASC' },
    });

    const allRounds = [];

    for (const roundData of rounds) {
      // Find existing round by roundId
      let bettingRound = roundData.roundId
        ? existingRounds.find((r) => r.id === roundData.roundId)
        : undefined;

      if (bettingRound) {
        // Update existing round
        bettingRound.roundName = roundData.roundName;
        await this.bettingRoundsRepository.save(bettingRound);
      } else {
        // Create new round
        bettingRound = this.bettingRoundsRepository.create({
          roundName: roundData.roundName,
          stream: stream,
          status: BettingRoundStatus.CREATED,
        });
        bettingRound = await this.bettingRoundsRepository.save(bettingRound);
      }

      // Update options for this round
      const updatedRound = await this.updateRoundOptions(
        bettingRound,
        roundData.options,
      );
      allRounds.push(updatedRound);
    }

    // Remove rounds that are not in the request (by roundId)
    const roundIdsToKeep = rounds
      .filter((r) => r.roundId)
      .map((r) => r.roundId);
    const roundsToDelete = existingRounds.filter(
      (r) => !roundIdsToKeep.includes(r.id),
    );

    for (const round of roundsToDelete) {
      await this.bettingVariablesRepository.remove(round.bettingVariables);
      await this.bettingRoundsRepository.remove(round);
    }

    // Sort allRounds by createdAt ASC
    allRounds.sort((a, b) => {
      const roundA = existingRounds.find((r) => r.id === a.roundId);
      const roundB = existingRounds.find((r) => r.id === b.roundId);
      if (!roundA || !roundB) return 0;
      return (
        new Date(roundA.createdAt).getTime() -
        new Date(roundB.createdAt).getTime()
      );
    });

    return {
      streamId,
      rounds: allRounds,
    };
  }

  private async updateRoundOptions(
    bettingRound: BettingRound,
    options: EditOptionDto[],
  ): Promise<any> {
    {
      const existingVariables = await this.bettingVariablesRepository.find({
        where: { roundId: bettingRound.id },
      });

      // Separate existing and new options by id
      const existingOptions = options.filter((opt) => opt.id);
      const newOptions = options.filter((opt) => !opt.id);

      // Update existing options
      for (const option of existingOptions) {
        const existingVariable = existingVariables.find(
          (v) => v.id === option.id,
        );
        if (existingVariable) {
          existingVariable.name = option.option;
          await this.bettingVariablesRepository.save(existingVariable);
        }
      }

      // Ensure bettingRound.stream is populated
      if (!bettingRound.stream) {
        const roundWithStream = await this.bettingRoundsRepository.findOne({
          where: { id: bettingRound.id },
          relations: ['stream'],
        });
        bettingRound.stream = roundWithStream?.stream;
      }

      // Add new options
      for (const option of newOptions) {
        const bettingVariable = this.bettingVariablesRepository.create({
          name: option.option,
          round: bettingRound,
          stream: bettingRound.stream,
          streamId: bettingRound.stream?.id, // Ensure streamId is set
        });
        await this.bettingVariablesRepository.save(bettingVariable);
      }

      // Remove options that are not in the request (by id)
      const optionIdsToKeep = existingOptions.map((opt) => opt.id as string);
      const variablesToDelete = existingVariables.filter(
        (v) => v.id && !optionIdsToKeep.includes(v.id),
      );

      for (const variable of variablesToDelete) {
        await this.bettingVariablesRepository.remove(variable);
      }

      // Get updated variables
      const updatedVariables = await this.bettingVariablesRepository.find({
        where: { roundId: bettingRound.id },
        order: { createdAt: 'ASC' },
      });

      return {
        roundId: bettingRound.id,
        roundName: bettingRound.roundName,
        status: bettingRound.status,
        options: updatedVariables.map((variable) => ({
          id: variable.id,
          name: variable.name,
          is_winning_option: variable.is_winning_option,
          status: variable.status,
          totalBetsCoinAmount: variable.totalBetsCoinAmount,
          totalBetsTokenAmount: variable.totalBetsTokenAmount,
          betCountCoin: variable.betCountCoin,
          betCountFreeToken: variable.betCountFreeToken,
        })),
      };
    }
  }

  // Betting Operations
  async placeBet(userId: string, placeBetDto: PlaceBetDto): Promise<Bet> {
    const { bettingVariableId, amount, currencyType } = placeBetDto;
    const bettingVariable = await this.bettingVariablesRepository.findOne({
      where: { id: bettingVariableId },
      relations: ['round', 'round.stream'],
    });
    if (!bettingVariable) {
      throw new NotFoundException(
        `Could not find an active betting variable with the specified ID. Please check the ID and try again.`,
      );
    }

    if (bettingVariable?.round?.status !== BettingRoundStatus.OPEN) {
      const message = await this.bettingRoundStatusMessage(
        bettingVariable.round.status,
      );
      throw new BadRequestException(message);
    }
    if (bettingVariable?.round?.stream?.status !== StreamStatus.LIVE) {
      throw new BadRequestException(
        `This stream is not live. You can only place bets during live streams.`,
      );
    }
    const existingBet = await this.betsRepository
      .createQueryBuilder('bet')
      .where('bet.userId = :userId', { userId })
      .andWhere('bet.status = :status', { status: BetStatus.Active })
      .andWhere('bet.roundId = :roundId', {
        roundId: bettingVariable?.round?.id,
      })
      .getOne();

    if (existingBet) {
      throw new BadRequestException(
        'You already have an active bet. Wait for it to resolve before placing a new one.',
      );
    }
    const queryRunner = this.dataSource.createQueryRunner();
    await queryRunner.connect();
    await queryRunner.startTransaction();
    try {
      await this.walletsService.deductForBet(
        userId,
        amount,
        currencyType,
        `Bet ${amount} on "${bettingVariable.name}" for stream "${bettingVariable.round.stream.name}" (Round ${bettingVariable.round.roundName})`,
      );
      const bet = this.betsRepository.create({
        userId,
        bettingVariableId,
        amount,
        currency: currencyType,
        stream: { id: bettingVariable.streamId },
        roundId: bettingVariable.roundId,
      });
      const savedBet = await queryRunner.manager.save(bet);
      if (currencyType === CurrencyType.FREE_TOKENS) {
        bettingVariable.totalBetsTokenAmount =
          Number(bettingVariable.totalBetsTokenAmount) + Number(amount);
        bettingVariable.betCountFreeToken += 1;
      } else if (currencyType === CurrencyType.STREAM_COINS) {
        bettingVariable.totalBetsCoinAmount =
          Number(bettingVariable.totalBetsCoinAmount) + Number(amount);
        bettingVariable.betCountCoin += 1;
      }
      await queryRunner.manager.save(bettingVariable);
      await queryRunner.commitTransaction();

      return savedBet;
    } catch (error) {
      await queryRunner.rollbackTransaction();
      throw error;
    } finally {
      await queryRunner.release();
    }
  }
  async editBet(userId: string, editBetDto: EditBetDto) {
    const { newCurrencyType, newAmount, newBettingVariableId, betId } =
      editBetDto;

    const betDetails = await this.betsRepository.findOne({
      where: { id: betId, userId }, // Add userId for security
    });

    if (!betDetails) {
      throw new NotFoundException(`Unable to find the selected bet.`);
    }

    if (betDetails.status !== BetStatus.Active) {
      const message = await this.bettingStatusMessage(betDetails.status);
      throw new BadRequestException(message);
    }

    const bettingVariable = await this.bettingVariablesRepository.findOne({
      where: { id: newBettingVariableId },
      relations: ['round', 'round.stream'],
    });

    if (!bettingVariable) {
      throw new NotFoundException(
        `Betting variable with ID ${newBettingVariableId} not found`,
      );
    }

    if (bettingVariable.round.status !== BettingRoundStatus.OPEN) {
      const message = await this.bettingRoundStatusMessage(
        bettingVariable.round.status,
      );
      throw new BadRequestException(message);
    }

    if (bettingVariable.round.stream.status !== StreamStatus.LIVE) {
      throw new BadRequestException(
        `This stream is not live. You can only place bets during live streams.`,
      );
    }

    const queryRunner = this.dataSource.createQueryRunner();
    await queryRunner.connect();
    await queryRunner.startTransaction();

    try {
      // Handle wallet operations for currency/amount changes
      const amountDiff = Number(newAmount) - Number(betDetails.amount);

      if (amountDiff > 0) {
        await this.walletsService.deductForBet(
          userId,
          amountDiff,
          newCurrencyType,
          `Additional bet amount for edit: ${amountDiff}`,
        );
      } else if (amountDiff < 0) {
        // Refund difference
        const refundAmount = Math.abs(amountDiff);
        if (betDetails.currency === CurrencyType.FREE_TOKENS) {
          await this.walletsService.addFreeTokens(
            userId,
            refundAmount,
            `Refund from bet edit: ${refundAmount}`,
          );
        } else {
          await this.walletsService.addStreamCoins(
            userId,
            refundAmount,
            `Refund from bet edit: ${refundAmount}`,
          );
        }
      }

      // Update betting variable statistics
      const oldBettingVariable = await this.bettingVariablesRepository.findOne({
        where: { id: betDetails.bettingVariableId },
      });

      // Remove old bet from statistics
      if (betDetails.currency === CurrencyType.FREE_TOKENS) {
        oldBettingVariable.totalBetsTokenAmount -= Number(betDetails.amount);
        oldBettingVariable.betCountFreeToken -= 1;
      } else {
        oldBettingVariable.totalBetsCoinAmount -= Number(betDetails.amount);
        oldBettingVariable.betCountCoin -= 1;
      }

      // Add new bet to statistics (handle different betting variables)
      if (newCurrencyType === CurrencyType.FREE_TOKENS) {
        bettingVariable.totalBetsTokenAmount += Number(newAmount);
        bettingVariable.betCountFreeToken += 1;
      } else {
        bettingVariable.totalBetsCoinAmount += Number(newAmount);
        bettingVariable.betCountCoin += 1;
      }

      // Update the bet
      betDetails.amount = newAmount;
      betDetails.currency = newCurrencyType;
      betDetails.bettingVariableId = newBettingVariableId;
      betDetails.roundId = bettingVariable.roundId;

      // Save all changes
      await queryRunner.manager.save(betDetails);
      await queryRunner.manager.save(oldBettingVariable);
      if (oldBettingVariable.id !== bettingVariable.id) {
        await queryRunner.manager.save(bettingVariable);
      }

      await queryRunner.commitTransaction();
      return betDetails;
    } catch (error) {
      await queryRunner.rollbackTransaction();
      throw error;
    } finally {
      await queryRunner.release();
    }
  }

  async cancelBet(userId: string, cancelBetDto: CancelBetDto): Promise<Bet> {
    const { betId } = cancelBetDto;
    const bet = await this.betsRepository.findOne({
      where: { id: betId, userId },
      relations: ['stream'],
    });

    if (!bet) {
      throw new NotFoundException(
        `The bet with ID '${betId}' was not found. It may have been cancelled or removed.`,
      );
    }
    if (bet.status !== BetStatus.Active) {
      const message = await this.bettingStatusMessage(bet.status);
      throw new BadRequestException(message);
    }
    const bettingRound = await this.bettingRoundsRepository
      .createQueryBuilder('round')
      .leftJoinAndSelect(
        'round.bettingVariables',
        'variable',
        'variable.id = :variableId',
        { variableId: bet.bettingVariableId },
      )
      .where('round.id = :roundId', { roundId: bet.roundId })
      .getOne();

    if (bettingRound.status !== BettingRoundStatus.OPEN) {
      throw new BadRequestException('This round is closed for betting.');
    }
    const data = { bettingRound, bet };
    return await this.handleCancelBet(userId, data, bet.currency);
  }

  private async bettingRoundStatusMessage(status: string) {
    let message: string;
    switch (status) {
      case BettingVariableStatus.CANCELLED:
        message = `This bet round has already been cancelled and cannot be processed again.`;
        break;
      case BettingVariableStatus.CREATED:
        message = `This betting round has been created but is not yet open for wagers.`;
        break;
      case BettingVariableStatus.LOCKED:
        message = `This bet round has already been locked and cannot be processed again.`;
        break;
      case BettingVariableStatus.LOSER:
        message = `The result for this bet has already been announced.`;
        break;
      case BettingVariableStatus.WINNER:
        message = `The result for this bet round has already been announced.`;
        break;
      default:
        message = `We cannot proceed with your request because this bet Variable is not currently active.`;
    }
    return message;
  }
  private async bettingStatusMessage(status: string) {
    let message: string;
    switch (status) {
      case BetStatus.Cancelled:
        message = `This bet has already been cancelled and cannot be processed again.`;
        break;
      case BetStatus.Pending:
        message = `This bet status is pending and cannot be processed`;
        break;
      case BetStatus.Lost:
        message = `The result for this bet has already been announced.`;
        break;
      case BetStatus.Won:
        message = `The result for this bet has already been announced.`;
        break;
      default:
        message = `We cannot proceed with your request because this bet is not currently active.`;
    }
    return message;
  }
  private async handleCancelBet(
    userId: string,
    data: any,
    currencyType: CurrencyType,
  ): Promise<Bet> {
    const queryRunner = this.dataSource.createQueryRunner();
    await queryRunner.connect();
    await queryRunner.startTransaction();

    try {
      const { bettingRound, bet } = data;

      const bettingVariable = bettingRound.bettingVariables.find(
        (variable) => variable.id === bet.bettingVariableId,
      );

      if (!bettingVariable) {
        throw new NotFoundException('Betting variable not found for this bet');
      }

      const amount = Number(bet.amount);
      const refundMessage = `Refund ${Number(bet.amount)} for canceled bet on ${bettingVariable.name} in stream ${bet.stream.name}(${bettingRound.roundName})`;

      if (currencyType === CurrencyType.FREE_TOKENS) {
        await this.walletsService.addFreeTokens(
          userId,
          bet.amount,
          refundMessage,
        );
        bettingVariable.totalBetsTokenAmount =
          Number(bettingVariable.totalBetsTokenAmount) - amount;
        bettingVariable.betCountFreeToken -= 1;
      } else {
        await this.walletsService.addStreamCoins(
          userId,
          bet.amount,
          refundMessage,
        );
        bettingVariable.totalBetsCoinAmount =
          Number(bettingVariable.totalBetsCoinAmount) - amount;
        bettingVariable.betCountCoin -= 1;
      }

      // Update bet status
      bet.status = BetStatus.Cancelled;

      // Save changes within transaction
      await queryRunner.manager.save(bet);
      await queryRunner.manager.save(bettingVariable);

      await queryRunner.commitTransaction();
      return bet;
    } catch (error) {
      await queryRunner.rollbackTransaction();
      throw error;
    } finally {
      await queryRunner.release();
    }
  }

  // Result Declaration and Payout
  async declareWinner(variableId: string): Promise<void> {
    const bettingVariable = await this.findBettingVariableById(variableId);

    this.validateRoundLocked(bettingVariable);

    // Process in a transaction
    const queryRunner = this.dataSource.createQueryRunner();
    await queryRunner.connect();
    await queryRunner.startTransaction();

    try {
      await this.markWinnerAndLosers(queryRunner, bettingVariable);

      const allStreamBets = await this.fetchActiveBets(
        queryRunner,
        bettingVariable,
      );

      // Check if there are any active bets
      if (!allStreamBets || allStreamBets.length === 0) {
        console.log('No active bets found for this round');
        await this.closeRound(queryRunner, bettingVariable);
        await queryRunner.commitTransaction();
        // Emit winner declared event even if no bets (optional)
        this.bettingGateway.emitWinnerDeclared(
          bettingVariable.stream.id,
          bettingVariable.id,
          bettingVariable.name,
<<<<<<< HEAD
=======
          [], // No winners
>>>>>>> b2994525
        );
        return;
      }

      const {
        winningBets,
        losingBets,
        winningTokenBets,
        winningCoinBets,
        losingTokenBets,
        losingCoinBets,
      } = this.splitBets(allStreamBets, variableId);
      const {
        totalWinningTokenAmount,
        totalLosingTokenAmount,
        totalWinningCoinAmount,
        totalLosingCoinAmount,
        coinPlatformFee,
        distributableCoinPot,
      } = this.calculatePots(
        winningTokenBets,
        losingTokenBets,
        winningCoinBets,
        losingCoinBets,
      );

      // Process winning token bets only if there are any
      if (winningTokenBets.length > 0 && totalWinningTokenAmount > 0) {
        await this.processWinningTokenBets(
          queryRunner,
          winningTokenBets,
          totalWinningTokenAmount,
          totalLosingTokenAmount,
          bettingVariable,
        );
      }

      // Process winning coin bets only if there are any
      if (winningCoinBets.length > 0 && totalWinningCoinAmount > 0) {
        await this.processWinningCoinBets(
          queryRunner,
          winningCoinBets,
          totalWinningCoinAmount,
          distributableCoinPot,
          bettingVariable,
        );
      }

      // Process losing bets
      if (losingBets.length > 0) {
        await this.processLosingBets(queryRunner, losingBets);
      }

      await this.closeRound(queryRunner, bettingVariable);

      // Fetch winning bets with user info
      const winningBetsWithUserInfo = await queryRunner.manager.find(Bet, {
        where: {
          bettingVariableId: variableId,
          status: BetStatus.Won,
        },
        relations: ['user'],
      });
      const winners = winningBetsWithUserInfo.map((bet) => ({
        userId: bet.userId,
        username: bet.user?.username,
      }));

      // Commit the transaction
      await queryRunner.commitTransaction();
      // Emit winner declared event
      this.bettingGateway.emitWinnerDeclared(
        bettingVariable.stream.id,
        bettingVariable.id,
        bettingVariable.name,
<<<<<<< HEAD
=======
        winners,
>>>>>>> b2994525
      );
    } catch (error) {
      // Rollback in case of error
      await queryRunner.rollbackTransaction();
      console.error('Error in declareWinner:', error);
      throw error;
    } finally {
      // Release the query runner
      await queryRunner.release();
    }
  }

  private validateRoundLocked(bettingVariable: BettingVariable) {
    if (!bettingVariable) {
      throw new BadRequestException('Betting variable is required');
    }

    if (!bettingVariable.round) {
      throw new BadRequestException(
        'Betting variable must have an associated round',
      );
    }

    if (bettingVariable.round.status === BettingRoundStatus.CLOSED) {
      throw new BadRequestException(
        'This round is already closed. Winner has already been declared for this round.',
      );
    }
    if (bettingVariable.round.status !== BettingRoundStatus.LOCKED) {
      throw new BadRequestException(
        'Betting round must be locked before declaring a winner',
      );
    }
  }

  private async markWinnerAndLosers(
    queryRunner,
    bettingVariable: BettingVariable,
  ) {
    // Mark this variable as winner
    bettingVariable.status = BettingVariableStatus.WINNER;
    bettingVariable.is_winning_option = true;
    await queryRunner.manager.save(bettingVariable);

    // Mark all other variables for this stream as losers
    await queryRunner.manager.update(
      BettingVariable,
      {
        round: { id: bettingVariable.round.id },
        id: Not(bettingVariable.id),
      },
      { status: BettingVariableStatus.LOSER },
    );
  }

  private async fetchActiveBets(queryRunner, bettingVariable: BettingVariable) {
    try {
      if (
        !bettingVariable ||
        !bettingVariable.stream ||
        !bettingVariable.roundId
      ) {
        console.log('Invalid bettingVariable provided to fetchActiveBets');
        return [];
      }

      const bets = await queryRunner.manager.find(Bet, {
        where: {
          bettingVariable: { stream: { id: bettingVariable.stream.id } },
          roundId: bettingVariable.roundId,
          status: BetStatus.Active,
        },
        relations: ['bettingVariable'],
      });

      // Validate and filter out any invalid bets
      return bets.filter(
        (bet) =>
          bet &&
          bet.id &&
          bet.bettingVariableId &&
          bet.amount !== null &&
          bet.amount !== undefined &&
          bet.currency,
      );
    } catch (error) {
      console.error('Error fetching active bets:', error);
      return [];
    }
  }

  private splitBets(allStreamBets, variableId) {
    // Validate inputs
    if (!allStreamBets || !Array.isArray(allStreamBets)) {
      console.log('Invalid allStreamBets input:', allStreamBets);
      return {
        winningBets: [],
        losingBets: [],
        winningTokenBets: [],
        winningCoinBets: [],
        losingTokenBets: [],
        losingCoinBets: [],
      };
    }

    if (!variableId) {
      console.log('Invalid variableId input:', variableId);
      return {
        winningBets: [],
        losingBets: [],
        winningTokenBets: [],
        winningCoinBets: [],
        losingTokenBets: [],
        losingCoinBets: [],
      };
    }

    const winningBets = allStreamBets.filter(
      (bet) => bet && bet.bettingVariableId === variableId,
    );
    const losingBets = allStreamBets.filter(
      (bet) => bet && bet.bettingVariableId !== variableId,
    );
    const winningTokenBets = winningBets.filter(
      (bet) => bet && bet.currency === CurrencyType.FREE_TOKENS,
    );
    const winningCoinBets = winningBets.filter(
      (bet) => bet && bet.currency === CurrencyType.STREAM_COINS,
    );
    const losingTokenBets = losingBets.filter(
      (bet) => bet && bet.currency === CurrencyType.FREE_TOKENS,
    );
    const losingCoinBets = losingBets.filter(
      (bet) => bet && bet.currency === CurrencyType.STREAM_COINS,
    );

    return {
      winningBets,
      losingBets,
      winningTokenBets,
      winningCoinBets,
      losingTokenBets,
      losingCoinBets,
    };
  }

  private calculatePots(
    winningTokenBets,
    losingTokenBets,
    winningCoinBets,
    losingCoinBets,
  ) {
    // Validate inputs and provide defaults
    const safeWinningTokenBets = Array.isArray(winningTokenBets)
      ? winningTokenBets
      : [];
    const safeLosingTokenBets = Array.isArray(losingTokenBets)
      ? losingTokenBets
      : [];
    const safeWinningCoinBets = Array.isArray(winningCoinBets)
      ? winningCoinBets
      : [];
    const safeLosingCoinBets = Array.isArray(losingCoinBets)
      ? losingCoinBets
      : [];

    const totalWinningTokenAmount = safeWinningTokenBets.reduce(
      (sum, bet) => sum + (bet?.amount || 0),
      0,
    );
    const totalLosingTokenAmount = safeLosingTokenBets.reduce(
      (sum, bet) => sum + (bet?.amount || 0),
      0,
    );
    const totalWinningCoinAmount = safeWinningCoinBets.reduce(
      (sum, bet) => sum + (bet?.amount || 0),
      0,
    );
    const totalLosingCoinAmount = safeLosingCoinBets.reduce(
      (sum, bet) => sum + (bet?.amount || 0),
      0,
    );
    const coinPlatformFee = Math.floor(totalLosingCoinAmount * 0.15);
    const distributableCoinPot = totalLosingCoinAmount - coinPlatformFee;

    return {
      totalWinningTokenAmount,
      totalLosingTokenAmount,
      totalWinningCoinAmount,
      totalLosingCoinAmount,
      coinPlatformFee,
      distributableCoinPot,
    };
  }

  private async processWinningTokenBets(
    queryRunner,
    winningTokenBets,
    totalWinningTokenAmount,
    totalLosingTokenAmount,
    bettingVariable,
  ) {
    // Validate inputs to prevent division by zero
    if (
      !winningTokenBets ||
      winningTokenBets.length === 0 ||
      totalWinningTokenAmount <= 0
    ) {
      console.log('No winning token bets to process or invalid total amount');
      return;
    }

    for (const bet of winningTokenBets) {
      try {
        const share = bet.amount / totalWinningTokenAmount;
        const payout = Math.floor(totalLosingTokenAmount * share) + bet.amount;
        bet.status = BetStatus.Won;
        bet.payoutAmount = payout;
        bet.processedAt = new Date();
        bet.isProcessed = true;
        await queryRunner.manager.save(bet);
        await this.walletsService.creditWinnings(
          bet.userId,
          payout,
          CurrencyType.FREE_TOKENS,
          `Winnings from bet on ${bettingVariable.name}`,
        );
      } catch (error) {
        console.error(`Error processing winning token bet ${bet.id}:`, error);
        throw error;
      }
    }
  }

  private async processWinningCoinBets(
    queryRunner,
    winningCoinBets,
    totalWinningCoinAmount,
    distributableCoinPot,
    bettingVariable,
  ) {
    // Validate inputs to prevent division by zero
    if (
      !winningCoinBets ||
      winningCoinBets.length === 0 ||
      totalWinningCoinAmount <= 0
    ) {
      console.log('No winning coin bets to process or invalid total amount');
      return;
    }

    for (const bet of winningCoinBets) {
      try {
        const share = bet.amount / totalWinningCoinAmount;
        const payout = Math.floor(distributableCoinPot * share) + bet.amount;
        bet.status = BetStatus.Won;
        bet.payoutAmount = payout;
        bet.processedAt = new Date();
        bet.isProcessed = true;
        await queryRunner.manager.save(bet);
        await this.walletsService.creditWinnings(
          bet.userId,
          payout,
          CurrencyType.STREAM_COINS,
          `Winnings from bet on ${bettingVariable.name}`,
        );
      } catch (error) {
        console.error(`Error processing winning coin bet ${bet.id}:`, error);
        throw error;
      }
    }
  }

  private async processLosingBets(queryRunner, losingBets) {
    if (!losingBets || !Array.isArray(losingBets) || losingBets.length === 0) {
      console.log('No losing bets to process');
      return;
    }

    for (const bet of losingBets) {
      try {
        if (!bet || !bet.id) {
          console.log('Invalid bet found in losingBets:', bet);
          continue;
        }

        bet.status = BetStatus.Lost;
        bet.payoutAmount = 0;
        bet.processedAt = new Date();
        bet.isProcessed = true;
        await queryRunner.manager.save(bet);
      } catch (error) {
        console.error(`Error processing losing bet ${bet?.id}:`, error);
        throw error;
      }
    }
  }

  private async closeRound(queryRunner, bettingVariable: BettingVariable) {
    let round = bettingVariable.round;
    if (!round) {
      round = await this.bettingRoundsRepository.findOne({
        where: { id: bettingVariable.roundId },
      });
    }
    if (round) {
      round.status = BettingRoundStatus.CLOSED;
      await queryRunner.manager.save(round);
    }
  }

  // Utility Methods
  async lockBetting(variableId: string): Promise<BettingVariable> {
    return this.updateBettingVariableStatus(
      variableId,
      BettingVariableStatus.LOCKED,
    );
  }

  async getUserBets(userId: string, active: boolean = false): Promise<Bet[]> {
    const whereClause: Record<string, unknown> = { userId };

    if (active) {
      whereClause.status = BetStatus.Active;
    }

    return this.betsRepository.find({
      where: whereClause,
      relations: ['bettingVariable', 'bettingVariable.stream'],
      order: { createdAt: 'DESC' },
    });
  }

  async getStreamBets(streamId: string): Promise<BettingVariable[]> {
    return this.bettingVariablesRepository.find({
      where: { stream: { id: streamId } },
      relations: ['bets'],
    });
  }

  async getBetById(betId: string): Promise<Bet> {
    const bet = await this.betsRepository.findOne({
      where: { id: betId },
      relations: ['bettingVariable', 'bettingVariable.round', 'stream'],
    });

    if (!bet) {
      throw new NotFoundException(`Bet with ID ${betId} not found`);
    }

    return bet;
  }

  async findPotentialAmount(userId: string, roundId: string) {
    try {
      const bettingRound = await this.bettingRoundsRepository.findOne({
        where: {
          id: roundId,
        },
        relations: ['bettingVariables'],
      });

      const bets = await this.betsRepository
        .createQueryBuilder('bet')
        .leftJoin('bet.bettingVariable', 'bettingVariable')
        .leftJoin('bettingVariable.round', 'round')
        .where('bet.userId = :userId', { userId })
        .andWhere('round.id = :roundId', { roundId })

        .select([
          'bet.id AS betId',
          'bet.amount AS betamount',
          'bet.currency AS betcurrency',
          'bet.status AS betstatus',
          'bettingVariable.id AS variableId',
          'bettingVariable.name AS variablename',
          'bettingVariable.totalBetsTokenAmount AS variableTotalTokens',
          'bettingVariable.totalBetsCoinAmount AS variableTotalCoins',
          'bettingVariable.betCountFreeToken AS betCountFreeToken',
          'bettingVariable.betCountCoin AS betCountCoin',
        ])
        .getRawOne();
      if (!bets || bets.betstatus !== BetStatus.Active) {
        throw new NotFoundException(`No matching bet found for this user`);
      }

      const { potentialCoinAmt, potentialFreeTokenAmt, betAmount } =
        this.potentialAmountCal(bettingRound, bets);
      return {
        betId: bets.betid,
        status: bettingRound.status,
        optionName: bets.variablename,
        potentialCoinAmt,
        potentialFreeTokenAmt,
        betAmount,
      };
    } catch (e) {
      console.error(e.message);
      throw new NotFoundException(e.message);
    }
  }
  private potentialAmountCal(bettingRound, bets) {
    try {
      const betAmount = Number(bets?.betamount || 0);

      const {
        betcountfreetoken: betCountFreeToken = 0,
        betcountcoin: betCountCoin = 0,
      } = bets;
      const bettingVariables = bettingRound?.bettingVariables || [];
      const { totalCoinAmount, totalTokenAmount } = bettingVariables.reduce(
        (totals, variable) => {
          totals.totalCoinAmount += Number(variable.totalBetsCoinAmount || 0);
          totals.totalTokenAmount += Number(variable.totalBetsTokenAmount || 0);
          return totals;
        },
        { totalCoinAmount: 0, totalTokenAmount: 0 },
      );

      const avgFreeTokenAmt =
        betCountFreeToken > 0
          ? (totalTokenAmount - Number(bets.variabletotaltokens)) /
            betCountFreeToken
          : 0;
      const potentialFreeTokenAmt = avgFreeTokenAmt + betAmount;
      const grossCoinAmount = totalCoinAmount - Number(bets.variabletotalcoins);
      const coinPlatformFee = Math.floor(grossCoinAmount * 0.15);
      const netCoinAmount = grossCoinAmount - coinPlatformFee;

      const avgCoinAmt = betCountCoin > 0 ? netCoinAmount / betCountCoin : 0;
      const potentialCoinAmt = avgCoinAmt + betAmount;
      return {
        potentialCoinAmt,
        potentialFreeTokenAmt,
        betAmount,
      };
    } catch (e) {
      console.error(e);
      throw new NotFoundException(e.message);
    }
  }

  async updateRoundStatus(
    roundId: string,
    newStatus: 'created' | 'open' | 'locked',
  ): Promise<BettingRound> {
    const round = await this.bettingRoundsRepository.findOne({
      where: { id: roundId },
    });
    if (!round) {
      throw new NotFoundException(`Round with ID ${roundId} not found`);
    }
    // Only allow: created -> open -> locked
    const current = round.status;
    if (
      (current === 'created' && newStatus === 'open') ||
      (current === 'open' && newStatus === 'locked')
    ) {
      round.status = newStatus as any;
      const savedRound = await this.bettingRoundsRepository.save(round);
      if (newStatus === BettingRoundStatus.LOCKED) {
        const roundWithStream = await this.bettingRoundsRepository.findOne({
          where: { id: roundId },
          relations: ['stream'],
        });
        if (roundWithStream && roundWithStream.streamId) {
          console.log(1111);

          this.bettingGateway.emitBettingLocked(
            roundWithStream.streamId,
            roundId,
          );
        }
      }
      return savedRound;
    } else {
      throw new BadRequestException(
        `Invalid status transition from ${current} to ${newStatus}. Allowed: created -> open -> locked.`,
      );
    }
  }

  async cancelRoundAndRefund(
    roundId: string,
  ): Promise<{ refundedBets: Bet[] }> {
    const queryRunner = this.dataSource.createQueryRunner();
    await queryRunner.connect();
    await queryRunner.startTransaction();
    try {
      // Fetch the round with variables and bets
      const round = await this.bettingRoundsRepository.findOne({
        where: { id: roundId },
        relations: ['bettingVariables', 'bettingVariables.bets'],
      });
      if (!round) {
        throw new NotFoundException('Betting round not found');
      }
      // Set round status to CANCELLED
      round.status = BettingRoundStatus.CANCELLED;
      await queryRunner.manager.save(round);
      const refundedBets: Bet[] = [];
      // Refund all bets in all variables
      for (const variable of round.bettingVariables) {
        // Set variable status to CANCELLED
        variable.status = BettingVariableStatus.CANCELLED;
        for (const bet of variable.bets) {
          if (bet.status !== BetStatus.Active) continue;
          // Refund to user
          if (bet.currency === CurrencyType.FREE_TOKENS) {
            await this.walletsService.addFreeTokens(
              bet.userId,
              bet.amount,
              `Refund for cancelled round ${round.roundName}`,
            );
            variable.totalBetsTokenAmount -= Number(bet.amount);
            variable.betCountFreeToken -= 1;
          } else if (bet.currency === CurrencyType.STREAM_COINS) {
            await this.walletsService.addStreamCoins(
              bet.userId,
              bet.amount,
              `Refund for cancelled round ${round.roundName}`,
            );
            variable.totalBetsCoinAmount -= Number(bet.amount);
            variable.betCountCoin -= 1;
          }
          bet.status = BetStatus.Cancelled;
          refundedBets.push(bet);
          await queryRunner.manager.save(bet);
        }
        await queryRunner.manager.save(variable);
      }
      await queryRunner.commitTransaction();
      return { refundedBets };
    } catch (error) {
      await queryRunner.rollbackTransaction();
      throw error;
    } finally {
      await queryRunner.release();
    }
  }
}<|MERGE_RESOLUTION|>--- conflicted
+++ resolved
@@ -725,10 +725,7 @@
           bettingVariable.stream.id,
           bettingVariable.id,
           bettingVariable.name,
-<<<<<<< HEAD
-=======
           [], // No winners
->>>>>>> b2994525
         );
         return;
       }
@@ -804,10 +801,7 @@
         bettingVariable.stream.id,
         bettingVariable.id,
         bettingVariable.name,
-<<<<<<< HEAD
-=======
         winners,
->>>>>>> b2994525
       );
     } catch (error) {
       // Rollback in case of error
