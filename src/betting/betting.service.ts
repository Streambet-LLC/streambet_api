--- conflicted
+++ resolved
@@ -812,14 +812,8 @@
       const { potentialCoinAmt, potentialFreeTokenAmt, betAmount } =
         this.potentialAmountCal(bettingRound, bets);
       return {
-<<<<<<< HEAD
-        bettingCoinStatus: bettingRound.coinStatus,
-        bettingFreeTokenStatus: bettingRound.freeTokenStatus,
-        optionName: bets.variableName,
-=======
         status: bettingRound.status,
         optionName: bettingVariable.name,
->>>>>>> 17f48319
         potentialCoinAmt,
         potentialFreeTokenAmt,
         betAmount,
