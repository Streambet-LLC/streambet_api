--- conflicted
+++ resolved
@@ -1479,11 +1479,10 @@
    */
   async declareWinner(variableId: string): Promise<void> {
     // Fetch the betting variable and associated round/stream
-    const winningBettingVariable =
-      await this.findBettingVariableById(variableId);
+    const bettingVariable = await this.findBettingVariableById(variableId);
 
     // Ensure the round is locked before declaring a winner
-    this.validateRoundLocked(winningBettingVariable);
+    this.validateRoundLocked(bettingVariable);
 
     // Begin a transactional scope to ensure atomic updates
     const queryRunner = this.dataSource.createQueryRunner();
@@ -1491,23 +1490,23 @@
     await queryRunner.startTransaction();
 
     try {
-      await this.markWinnerAndLosers(queryRunner, winningBettingVariable);
+      await this.markWinnerAndLosers(queryRunner, bettingVariable);
 
       // Fetch all active bets for this variable
       const allStreamBets = await this.fetchActiveBets(
         queryRunner,
-        winningBettingVariable,
+        bettingVariable,
       );
 
       // If there are no active bets, close the round and emit events
       if (!allStreamBets || allStreamBets.length === 0) {
         Logger.log('No active bets found for this round');
-        await this.closeRound(queryRunner, winningBettingVariable);
+        await this.closeRound(queryRunner, bettingVariable);
         await queryRunner.commitTransaction();
         this.bettingGateway.emitWinnerDeclared(
-          winningBettingVariable.stream.id,
-          winningBettingVariable.id,
-          winningBettingVariable.name,
+          bettingVariable.stream.id,
+          bettingVariable.id,
+          bettingVariable.name,
           [], // No winners
           [], // No losers
         );
@@ -1516,8 +1515,8 @@
       }
 
       const roundCalculation = await this.calculateRoundPayouts(
-        winningBettingVariable.id,
-        winningBettingVariable.round.id,
+        bettingVariable.id,
+        bettingVariable.round.id,
       );
 
       const refundAllGoldWinners = roundCalculation.gold.totalLosingBetCount == 0;
@@ -1543,7 +1542,7 @@
 
         const isSweep = betData.currency === "sweep_coins";
 
-        if (item.bettingVariableId === winningBettingVariable.id) {
+        if (item.bettingVariableId === bettingVariable.id) {
           betData.status = BetStatus.Won;
           isWon = true;
         }
@@ -1574,17 +1573,17 @@
       await this.processClosingBets(
         queryRunner,
         processedBets,
-        winningBettingVariable.round.roundName,
+        bettingVariable.round.roundName,
       );
 
       await this.platformPayoutService.recordPayout(
         queryRunner,
-        roundCalculation.sweep.round[winningBettingVariable.id].totalPlatformSplit,
-        winningBettingVariable,
+        roundCalculation.sweep.round[bettingVariable.id].totalPlatformSplit,
+        bettingVariable,
       );
 
       // Close the betting round
-      await this.closeRound(queryRunner, winningBettingVariable);
+      await this.closeRound(queryRunner, bettingVariable);
 
       // Fetch winning bets with user info to send notifications
       const winningBetsWithUserInfo = await queryRunner.manager.find(Bet, {
@@ -1597,22 +1596,16 @@
         username: bet.user?.username,
         amount: bet?.payoutAmount,
         currencyType: bet?.currency,
-        roundName: winningBettingVariable?.round?.roundName,
+        roundName: bettingVariable?.round?.roundName,
         email: bet.user?.email,
       }));
 
       // Fetch losing bets with user info from OTHER betting variables only
       const losingBetsWithUserInfo = await queryRunner.manager.find(Bet, {
-<<<<<<< HEAD
         where: {
-          roundId: winningBettingVariable.roundId,
-          status: BetStatus.Lost,
-=======
-        where: { 
-          roundId: bettingVariable.roundId, 
+          roundId: bettingVariable.roundId,
           status: BetStatus.Lost,
           bettingVariableId: Not(variableId) // Only bets on non-winning options
->>>>>>> dc46f45b
         },
         relations: ['user', 'bettingVariable', 'round'],
       });
@@ -1627,9 +1620,9 @@
 
       // Emit events for frontend and bot notifications
       this.bettingGateway.emitWinnerDeclared(
-        winningBettingVariable.stream.id,
-        winningBettingVariable.id,
-        winningBettingVariable.name,
+        bettingVariable.stream.id,
+        bettingVariable.id,
+        bettingVariable.name,
         winners,
         losers,
         {
@@ -1641,48 +1634,6 @@
       );
       this.streamGateway.emitStreamListEvent(StreamList.StreamBetUpdated);
 
-<<<<<<< HEAD
-      // Notify winners
-      for (const winner of winners) {
-        await this.bettingGateway.emitBotMessageForWinnerDeclaration(
-          winner.userId,
-          winner.username,
-          winningBettingVariable.name,
-        );
-        await this.bettingGateway.emitBotMessageToWinner(
-          winner.userId,
-          winner.username,
-          winner.roundName,
-          winner.amount,
-          winner.currencyType,
-        );
-        await this.notificationService.sendSMTPForWonBet(
-          winner.userId,
-          winningBettingVariable.stream.name,
-          winner.amount,
-          winner.currencyType,
-          winner.roundName,
-        );
-      }
-
-      // Notify losers
-      losingBetsWithUserInfo.map(async (bet) => {
-        if (roundCalculation.gold.totalWinningBetCount > 0 || roundCalculation.sweep.totalWinningBetCount > 0) {
-          await this.bettingGateway.emitBotMessageForWinnerDeclaration(
-            bet.userId,
-            bet.user?.username,
-            winningBettingVariable.name,
-          );
-          await this.bettingGateway.emitBotMessageToLoser(
-            bet.userId,
-            bet.user?.username,
-            bet.round.roundName,
-          );
-          await this.notificationService.sendSMTPForLossBet(
-            bet.userId,
-            winningBettingVariable.stream.name,
-            bet.round.roundName,
-=======
       // Send "Winner Declared" message to all participants (winners + losers) in parallel
       // Using allSettled to ensure all notifications are attempted even if some fail
       const allParticipants = [...winners, ...losers];
@@ -1749,13 +1700,12 @@
           Logger.error(
             `Failed to send winner notification batch to user ${winner.userId} (${winner.username})`,
             result.reason,
->>>>>>> dc46f45b
           );
         }
       });
 
       // Notify losers with their specific loss message
-      if (winningSweepCoinBets.length > 0 || winningGoldCoinBets.length > 0) {
+      if (roundCalculation.gold.totalWinningBetCount > 0 || roundCalculation.sweep.totalWinningBetCount > 0) {
         const loserNotificationResults = await Promise.allSettled(
           losingBetsWithUserInfo.map(async (bet) => {
             const notificationResults = await Promise.allSettled([
@@ -1807,24 +1757,6 @@
       await queryRunner.release();
     }
   }
-<<<<<<< HEAD
-=======
-  
-  /**
-   * Handles refunds for bets in a "void" scenario where a betting round
-   * closes without any winners. The bet amount is refunded, bet status
-   * updated, and notifications are emitted to the user.
-   *
-   * @param queryRunner - TypeORM QueryRunner for transactional operations
-   * @param bets - Array of Bet objects to be refunded
-   */
-  private async creditAmountVoidCase(queryRunner, bets) {
-    // Check if there are bets to process
-    if (!bets || !Array.isArray(bets) || bets.length === 0) {
-      Logger.log('No bets to refund in void case');
-      return;
-    }
->>>>>>> dc46f45b
 
   private calculatePerCurrencyRoundPayout(currency, winningOptions, losingOptions) {
     const MAX_PAYOUT = 4;
