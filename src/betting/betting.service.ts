--- conflicted
+++ resolved
@@ -21,17 +21,14 @@
   EditOptionDto,
 } from './dto/create-betting-variable.dto';
 import { EditBetDto, PlaceBetDto } from './dto/place-bet.dto';
-<<<<<<< HEAD
 
 import { Stream } from 'src/stream/entities/stream.entity';
-=======
 import {
   CurrencyType,
   CurrencyTypeText,
   TransactionType,
 } from '../wallets/entities/transaction.entity';
 import { Stream, StreamStatus } from 'src/stream/entities/stream.entity';
->>>>>>> 85b4d5f8
 import { PlatformName } from '../enums/platform-name.enum';
 import { BettingRound } from './entities/betting-round.entity';
 import { CancelBetDto } from './dto/cancel-bet.dto';
@@ -46,11 +43,8 @@
 import { StreamGateway } from 'src/stream/stream.gateway';
 import { BettingGateway } from './betting.gateway';
 import { MAX_AMOUNT_FOR_BETTING } from 'src/common/constants/currency.constants';
-<<<<<<< HEAD
 import { CurrencyType, CurrencyTypeText } from 'src/enums/currency.enum';
 import { TransactionType } from 'src/enums/transaction-type.enum';
-=======
->>>>>>> 85b4d5f8
 
 @Injectable()
 export class BettingService {
