import {
  Injectable,
  NotFoundException,
  BadRequestException,
  forwardRef,
  Inject,
  HttpStatus,
} from '@nestjs/common';
import { InjectRepository } from '@nestjs/typeorm';
import { Repository, DataSource, Not } from 'typeorm';
import { BettingVariable } from './entities/betting-variable.entity';
import { Bet } from './entities/bet.entity';
import { BettingVariableStatus } from '../enums/betting-variable-status.enum';
import { BetStatus } from '../enums/bet-status.enum';
import { WalletsService } from '../wallets/wallets.service';
import { CreateStreamDto } from './dto/create-stream.dto';
import {
  CreateBettingVariableDto,
  EditBettingVariableDto,
  EditOptionDto,
} from './dto/create-betting-variable.dto';
import { EditBetDto, PlaceBetDto } from './dto/place-bet.dto';
import {
  CurrencyType,
  TransactionType,
} from '../wallets/entities/transaction.entity';
import { Stream, StreamStatus } from 'src/stream/entities/stream.entity';
import { PlatformName } from '../enums/platform-name.enum';
import { BettingRound } from './entities/betting-round.entity';
import { CancelBetDto } from './dto/cancel-bet.dto';
import { BettingRoundStatus } from 'src/enums/round-status.enum';
import { BettingGateway } from './betting.gateway';
import { UsersService } from 'src/users/users.service';
import { StreamService } from 'src/stream/stream.service';
import { NotificationService } from 'src/notification/notification.service';

@Injectable()
export class BettingService {
  constructor(
    @InjectRepository(Stream)
    private streamsRepository: Repository<Stream>,
    @InjectRepository(BettingVariable)
    private bettingVariablesRepository: Repository<BettingVariable>,
    @InjectRepository(BettingRound)
    private bettingRoundsRepository: Repository<BettingRound>,
    @InjectRepository(Bet)
    private betsRepository: Repository<Bet>,
    private walletsService: WalletsService,
    private notificationService: NotificationService,
    private usersService: UsersService,
    private dataSource: DataSource,
    @Inject(forwardRef(() => BettingGateway))
    private readonly bettingGateway: BettingGateway,
    private readonly streamService: StreamService,
  ) {}

  // Utility function to detect platform from URL
  private detectPlatformFromUrl(url: string): PlatformName | null {
    const platformKeywords: Record<PlatformName, string[]> = {
      [PlatformName.Kick]: ['kick.com', 'kick'],
      [PlatformName.Youtube]: ['youtube.com', 'youtu.be', 'youtube'],
      [PlatformName.Twitch]: ['twitch.tv', 'twitch.com', 'twitch'],
      [PlatformName.Vimeo]: ['vimeo.com', 'vimeo'],
    };
    const urlLower = url.toLowerCase();
    for (const [platform, keywords] of Object.entries(platformKeywords)) {
      if (keywords.some((keyword) => urlLower.includes(keyword))) {
        return platform as PlatformName;
      }
    }
    return null;
  }

  // Stream Management
  async createStream(createStreamDto: CreateStreamDto): Promise<Stream> {
    const stream = this.streamsRepository.create(createStreamDto);

    if (createStreamDto.scheduledStartTime) {
      const now = new Date();
      const scheduledTime = new Date(createStreamDto.scheduledStartTime);

      if (scheduledTime <= now) {
        stream.status = StreamStatus.LIVE; // If scheduled time is now or in the past
      } else {
        stream.status = StreamStatus.SCHEDULED;
      }
    }

    // Auto-detect platform from embeddedUrl if provided
    if (createStreamDto.embeddedUrl) {
      const detectedPlatform = this.detectPlatformFromUrl(
        createStreamDto.embeddedUrl,
      );
      if (detectedPlatform) {
        stream.platformName = detectedPlatform;
      }
    }

    const streamResponse = await this.streamsRepository.save(stream);
    if (stream.status == StreamStatus.SCHEDULED) {
      this.streamService.scheduleStream(
        streamResponse.id,
        stream.scheduledStartTime,
      );
    }
    return streamResponse;
  }

  async findAllStreams(includeEnded: boolean = false): Promise<Stream[]> {
    if (includeEnded) {
      return this.streamsRepository.find({
        relations: ['bettingVariables'],
        order: { createdAt: 'DESC' },
      });
    }

    return this.streamsRepository.find({
      where: { status: StreamStatus.LIVE },
      relations: ['bettingVariables'],
      order: { createdAt: 'DESC' },
    });
  }

  async findStreamById(id: string): Promise<Stream> {
    const stream = await this.streamsRepository.findOne({
      where: { id },
      relations: ['bettingVariables'],
    });

    if (!stream) {
      throw new NotFoundException(`Stream with ID ${id} not found`);
    }

    return stream;
  }

  async updateStreamStatus(id: string, status: StreamStatus): Promise<Stream> {
    const stream = await this.findStreamById(id);
    stream.status = status;

    if (status === StreamStatus.LIVE) {
      stream.actualStartTime = new Date();
    } else if (status === StreamStatus.ENDED) {
      stream.endTime = new Date();
    }

    return this.streamsRepository.save(stream);
  }

  // Betting Variable Management
  async createBettingVariable(
    createBettingVariableDto: CreateBettingVariableDto,
  ): Promise<any> {
    const { streamId, rounds } = createBettingVariableDto;
    const stream = await this.findStreamById(streamId);

    if (stream.status === StreamStatus.ENDED) {
      throw new BadRequestException(
        'Cannot add betting variables to ended streams',
      );
    }

    const allRounds = [];

    for (const roundData of rounds) {
      // Create betting round
      const bettingRound = this.bettingRoundsRepository.create({
        roundName: roundData.roundName,
        stream: stream,
        status: BettingRoundStatus.CREATED,
      });
      const savedRound = await this.bettingRoundsRepository.save(bettingRound);

      const createdVariables: BettingVariable[] = [];

      // Create betting variables for this round
      for (const option of roundData.options) {
        const bettingVariable = this.bettingVariablesRepository.create({
          name: option.option,
          round: savedRound,
          stream: stream,
        });
        const saved =
          await this.bettingVariablesRepository.save(bettingVariable);
        createdVariables.push(saved);
      }

      allRounds.push({
        roundId: savedRound.id,
        roundName: savedRound.roundName,
        status: savedRound.status,
        options: createdVariables.map((variable) => ({
          id: variable.id,
          name: variable.name,
          is_winning_option: variable.is_winning_option,
          status: variable.status,
          totalBetsTokenAmount: variable.totalBetsTokenAmount,
          totalBetsCoinAmount: variable.totalBetsCoinAmount,
          betCountFreeToken: variable.betCountFreeToken,
          betCountCoin: variable.betCountCoin,
        })),
      });
    }

    return {
      streamId,
      rounds: allRounds,
    };
  }

  async findBettingVariableById(id: string): Promise<BettingVariable> {
    const bettingVariable = await this.bettingVariablesRepository.findOne({
      where: { id },
      relations: ['stream', 'bets', 'round'],
    });

    if (!bettingVariable) {
      throw new NotFoundException(`Betting variable with ID ${id} not found`);
    }

    return bettingVariable;
  }

  async updateBettingVariableStatus(
    id: string,
    status: BettingVariableStatus,
  ): Promise<BettingVariable> {
    const bettingVariable = await this.findBettingVariableById(id);

    bettingVariable.status = status;
    const updatedVariable =
      await this.bettingVariablesRepository.save(bettingVariable);

    return updatedVariable;
  }

  async editBettingVariable(
    editBettingVariableDto: EditBettingVariableDto,
  ): Promise<any> {
    const { streamId, rounds } = editBettingVariableDto;
    const stream = await this.findStreamById(streamId);

    if (stream.status === StreamStatus.ENDED) {
      throw new BadRequestException(
        'Cannot edit betting variables for ended streams',
      );
    }

    // Get existing rounds for this stream
    const existingRounds = await this.bettingRoundsRepository.find({
      where: { streamId },
      relations: ['bettingVariables'],
      order: { createdAt: 'ASC' },
    });

    const allRounds = [];

    for (const roundData of rounds) {
      // Find existing round by roundId
      let bettingRound = roundData.roundId
        ? existingRounds.find((r) => r.id === roundData.roundId)
        : undefined;

      if (bettingRound) {
        // Update existing round
        bettingRound.roundName = roundData.roundName;
        await this.bettingRoundsRepository.save(bettingRound);
      } else {
        // Create new round
        bettingRound = this.bettingRoundsRepository.create({
          roundName: roundData.roundName,
          stream: stream,
          status: BettingRoundStatus.CREATED,
        });
        bettingRound = await this.bettingRoundsRepository.save(bettingRound);
      }

      // Update options for this round
      const updatedRound = await this.updateRoundOptions(
        bettingRound,
        roundData.options,
      );
      allRounds.push(updatedRound);
    }

    // Remove rounds that are not in the request (by roundId)
    const roundIdsToKeep = rounds
      .filter((r) => r.roundId)
      .map((r) => r.roundId);
    const roundsToDelete = existingRounds.filter(
      (r) => !roundIdsToKeep.includes(r.id),
    );

    for (const round of roundsToDelete) {
      await this.bettingVariablesRepository.remove(round.bettingVariables);
      await this.bettingRoundsRepository.remove(round);
    }

    // Sort allRounds by createdAt ASC
    allRounds.sort((a, b) => {
      const roundA = existingRounds.find((r) => r.id === a.roundId);
      const roundB = existingRounds.find((r) => r.id === b.roundId);
      if (!roundA || !roundB) return 0;
      return (
        new Date(roundA.createdAt).getTime() -
        new Date(roundB.createdAt).getTime()
      );
    });

    return {
      streamId,
      rounds: allRounds,
    };
  }

  private async updateRoundOptions(
    bettingRound: BettingRound,
    options: EditOptionDto[],
  ): Promise<any> {
    {
      const existingVariables = await this.bettingVariablesRepository.find({
        where: { roundId: bettingRound.id },
      });

      // Separate existing and new options by id
      const existingOptions = options.filter((opt) => opt.id);
      const newOptions = options.filter((opt) => !opt.id);

      // Update existing options
      for (const option of existingOptions) {
        const existingVariable = existingVariables.find(
          (v) => v.id === option.id,
        );
        if (existingVariable) {
          existingVariable.name = option.option;
          await this.bettingVariablesRepository.save(existingVariable);
        }
      }

      // Ensure bettingRound.stream is populated
      if (!bettingRound.stream) {
        const roundWithStream = await this.bettingRoundsRepository.findOne({
          where: { id: bettingRound.id },
          relations: ['stream'],
        });
        bettingRound.stream = roundWithStream?.stream;
      }

      // Add new options
      for (const option of newOptions) {
        const bettingVariable = this.bettingVariablesRepository.create({
          name: option.option,
          round: bettingRound,
          stream: bettingRound.stream,
          streamId: bettingRound.stream?.id, // Ensure streamId is set
        });
        await this.bettingVariablesRepository.save(bettingVariable);
      }

      // Remove options that are not in the request (by id)
      const optionIdsToKeep = existingOptions.map((opt) => opt.id as string);
      const variablesToDelete = existingVariables.filter(
        (v) => v.id && !optionIdsToKeep.includes(v.id),
      );

      for (const variable of variablesToDelete) {
        await this.bettingVariablesRepository.remove(variable);
      }

      // Get updated variables
      const updatedVariables = await this.bettingVariablesRepository.find({
        where: { roundId: bettingRound.id },
        order: { createdAt: 'ASC' },
      });

      return {
        roundId: bettingRound.id,
        roundName: bettingRound.roundName,
        status: bettingRound.status,
        options: updatedVariables.map((variable) => ({
          id: variable.id,
          name: variable.name,
          is_winning_option: variable.is_winning_option,
          status: variable.status,
          totalBetsCoinAmount: variable.totalBetsCoinAmount,
          totalBetsTokenAmount: variable.totalBetsTokenAmount,
          betCountCoin: variable.betCountCoin,
          betCountFreeToken: variable.betCountFreeToken,
        })),
      };
    }
  }

  // Betting Operations
  async placeBet(
    userId: string,
    placeBetDto: PlaceBetDto,
  ): Promise<{ bet: Bet; roundId: string }> {
    const { bettingVariableId, amount, currencyType } = placeBetDto;
    const bettingVariable = await this.bettingVariablesRepository.findOne({
      where: { id: bettingVariableId },
      relations: ['round', 'round.stream'],
    });
    if (!bettingVariable) {
      throw new NotFoundException(
        `Could not find an active betting variable with the specified ID. Please check the ID and try again.`,
      );
    }

    if (bettingVariable?.round?.status !== BettingRoundStatus.OPEN) {
      const message = await this.bettingRoundStatusMessage(
        bettingVariable.round.status,
      );
      throw new BadRequestException(message);
    }
    if (bettingVariable?.round?.stream?.status === StreamStatus.ENDED) {
      throw new BadRequestException(
        `This stream is Ended. You can only place bets during live and scheduled streams.`,
      );
    }
    const existingBet = await this.betsRepository
      .createQueryBuilder('bet')
      .where('bet.userId = :userId', { userId })
      .andWhere('bet.status = :status', { status: BetStatus.Active })
      .andWhere('bet.roundId = :roundId', {
        roundId: bettingVariable?.round?.id,
      })
      .getOne();

    if (existingBet) {
      throw new BadRequestException(
        'You already have an active bet. Wait for it to resolve before placing a new one.',
      );
    }
    const queryRunner = this.dataSource.createQueryRunner();
    await queryRunner.connect();
    await queryRunner.startTransaction();
    let roundIdToUpdate: string | null = null;
    try {
      await this.walletsService.deductForBet(
        userId,
        amount,
        currencyType,
        `Bet ${amount} on "${bettingVariable.name}" for stream "${bettingVariable.round.stream.name}" (Round ${bettingVariable.round.roundName})`,
      );
      const bet = this.betsRepository.create({
        userId,
        bettingVariableId,
        amount,
        currency: currencyType,
        stream: { id: bettingVariable.streamId },
        roundId: bettingVariable.roundId,
      });
      const savedBet = await queryRunner.manager.save(bet);
      if (currencyType === CurrencyType.FREE_TOKENS) {
        bettingVariable.totalBetsTokenAmount =
          Number(bettingVariable.totalBetsTokenAmount) + Number(amount);
        bettingVariable.betCountFreeToken += 1;
      } else if (currencyType === CurrencyType.STREAM_COINS) {
        bettingVariable.totalBetsCoinAmount =
          Number(bettingVariable.totalBetsCoinAmount) + Number(amount);
        bettingVariable.betCountCoin += 1;
      }
      await queryRunner.manager.save(bettingVariable);
      roundIdToUpdate = bettingVariable.roundId;
      await queryRunner.commitTransaction();
      return { bet: savedBet, roundId: roundIdToUpdate };
    } catch (error) {
      await queryRunner.rollbackTransaction();
      throw error;
    } finally {
      await queryRunner.release();
    }
  }
  async editBet(userId: string, editBetDto: EditBetDto) {
    const { newCurrencyType, newAmount, newBettingVariableId, betId } =
      editBetDto;

    const betDetails = await this.betsRepository.findOne({
      where: { id: betId, userId }, // Add userId for security
    });

    if (!betDetails) {
      throw new NotFoundException(`Unable to find the selected bet.`);
    }

    if (betDetails.status !== BetStatus.Active) {
      const message = await this.bettingStatusMessage(betDetails.status);
      throw new BadRequestException(message);
    }

    const bettingVariable = await this.bettingVariablesRepository.findOne({
      where: { id: newBettingVariableId },
      relations: ['round', 'round.stream'],
    });

    if (!bettingVariable) {
      throw new NotFoundException(
        `Betting variable with ID ${newBettingVariableId} not found`,
      );
    }

    if (bettingVariable.round.status !== BettingRoundStatus.OPEN) {
      const message = await this.bettingRoundStatusMessage(
        bettingVariable.round.status,
      );
      throw new BadRequestException(message);
    }

    if (bettingVariable.round.stream.status === StreamStatus.ENDED) {
      throw new BadRequestException(
        `This stream is ended. You can only place bets during live or scheduled streams.`,
      );
    }

    const queryRunner = this.dataSource.createQueryRunner();
    await queryRunner.connect();
    await queryRunner.startTransaction();

    let roundIdToUpdate: string | null = null;
    try {
      // Handle wallet operations for currency/amount changes
      const amountDiff = Number(newAmount) - Number(betDetails.amount);

      if (amountDiff > 0) {
        await this.walletsService.deductForBet(
          userId,
          amountDiff,
          newCurrencyType,
          `Additional bet amount for edit: ${amountDiff}`,
        );
      } else if (amountDiff < 0) {
        // Refund difference
        const refundAmount = Math.abs(amountDiff);
        if (betDetails.currency === CurrencyType.FREE_TOKENS) {
          await this.walletsService.addFreeTokens(
            userId,
            refundAmount,
            `Refund from bet edit: ${refundAmount}`,
          );
        } else {
          await this.walletsService.addStreamCoins(
            userId,
            refundAmount,
            `Refund from bet edit: ${refundAmount}`,
            'refund',
          );
        }
      }

      // Update betting variable statistics
      const oldBettingVariable = await this.bettingVariablesRepository.findOne({
        where: { id: betDetails.bettingVariableId },
      });

      const isSameOption = oldBettingVariable.id === bettingVariable.id;

      // Update totals correctly for same or different option
      if (betDetails.currency === CurrencyType.FREE_TOKENS) {
        if (isSameOption) {
          bettingVariable.totalBetsTokenAmount =
            Number(bettingVariable.totalBetsTokenAmount) -
            Number(betDetails.amount) +
            Number(newAmount);
        } else {
          oldBettingVariable.totalBetsTokenAmount =
            Number(oldBettingVariable.totalBetsTokenAmount) -
            Number(betDetails.amount);
          bettingVariable.totalBetsTokenAmount =
            Number(bettingVariable.totalBetsTokenAmount) + Number(newAmount);
        }
        if (!isSameOption) {
          oldBettingVariable.betCountFreeToken -= 1;
          bettingVariable.betCountFreeToken += 1;
        }
      } else {
        if (isSameOption) {
          bettingVariable.totalBetsCoinAmount =
            Number(bettingVariable.totalBetsCoinAmount) -
            Number(betDetails.amount) +
            Number(newAmount);
        } else {
          oldBettingVariable.totalBetsCoinAmount =
            Number(oldBettingVariable.totalBetsCoinAmount) -
            Number(betDetails.amount);
          bettingVariable.totalBetsCoinAmount =
            Number(bettingVariable.totalBetsCoinAmount) + Number(newAmount);
        }
        if (!isSameOption) {
          oldBettingVariable.betCountCoin -= 1;
          bettingVariable.betCountCoin += 1;
        }
      }

      // Update the bet
      betDetails.amount = newAmount;
      betDetails.currency = newCurrencyType;
      betDetails.bettingVariableId = newBettingVariableId;
      betDetails.roundId = bettingVariable.roundId;

      // Save all changes
      await queryRunner.manager.save(betDetails);
      await queryRunner.manager.save(oldBettingVariable);
      await queryRunner.manager.save(bettingVariable);

      roundIdToUpdate = bettingVariable.roundId;
      await queryRunner.commitTransaction();
      return betDetails;
    } catch (error) {
      await queryRunner.rollbackTransaction();
      throw error;
    } finally {
      await queryRunner.release();
    }
    // Emit after transaction and release
    if (roundIdToUpdate) {
      await this.bettingGateway.emitPotentialAmountsUpdate(roundIdToUpdate);
    }
  }

  async cancelBet(userId: string, cancelBetDto: CancelBetDto): Promise<Bet> {
    const { betId } = cancelBetDto;
    const bet = await this.betsRepository.findOne({
      where: { id: betId, userId },
      relations: ['stream'],
    });

    if (!bet) {
      throw new NotFoundException(
        `The bet with ID '${betId}' was not found. It may have been cancelled or removed.`,
      );
    }
    if (bet.status !== BetStatus.Active) {
      const message = await this.bettingStatusMessage(bet.status);
      throw new BadRequestException(message);
    }
    const bettingRound = await this.bettingRoundsRepository
      .createQueryBuilder('round')
      .leftJoinAndSelect(
        'round.bettingVariables',
        'variable',
        'variable.id = :variableId',
        { variableId: bet.bettingVariableId },
      )
      .where('round.id = :roundId', { roundId: bet.roundId })
      .getOne();

    if (bettingRound.status !== BettingRoundStatus.OPEN) {
      throw new BadRequestException('This round is closed for betting.');
    }
    const data = { bettingRound, bet };
    return await this.handleCancelBet(userId, data, bet.currency);
  }

  private async bettingRoundStatusMessage(status: string) {
    let message: string;
    switch (status) {
      case BettingVariableStatus.CANCELLED:
        message = `This bet round has already been cancelled and cannot be processed again.`;
        break;
      case BettingVariableStatus.CREATED:
        message = `This betting round has been created but is not yet open for wagers.`;
        break;
      case BettingVariableStatus.LOCKED:
        message = `This bet round has already been locked and cannot be processed again.`;
        break;
      case BettingVariableStatus.LOSER:
        message = `The result for this bet has already been announced.`;
        break;
      case BettingVariableStatus.WINNER:
        message = `The result for this bet round has already been announced.`;
        break;
      default:
        message = `We cannot proceed with your request because this bet Variable is not currently active.`;
    }
    return message;
  }
  private async bettingStatusMessage(status: string) {
    let message: string;
    switch (status) {
      case BetStatus.Cancelled:
        message = `This bet has already been cancelled and cannot be processed again.`;
        break;
      case BetStatus.Pending:
        message = `This bet status is pending and cannot be processed`;
        break;
      case BetStatus.Lost:
        message = `The result for this bet has already been announced.`;
        break;
      case BetStatus.Won:
        message = `The result for this bet has already been announced.`;
        break;
      default:
        message = `We cannot proceed with your request because this bet is not currently active.`;
    }
    return message;
  }
  private async handleCancelBet(
    userId: string,
    data: any,
    currencyType: CurrencyType,
  ): Promise<Bet> {
    const queryRunner = this.dataSource.createQueryRunner();
    await queryRunner.connect();
    await queryRunner.startTransaction();

    try {
      const { bettingRound, bet } = data;

      const bettingVariable = bettingRound.bettingVariables.find(
        (variable) => variable.id === bet.bettingVariableId,
      );

      if (!bettingVariable) {
        throw new NotFoundException('Betting variable not found for this bet');
      }

      const amount = Number(bet.amount);
      const refundMessage = `Refund ${Number(bet.amount)} for canceled bet on ${bettingVariable.name} in stream ${bet.stream.name}(${bettingRound.roundName})`;

      if (currencyType === CurrencyType.FREE_TOKENS) {
        await this.walletsService.addFreeTokens(
          userId,
          bet.amount,
          refundMessage,
        );
        bettingVariable.totalBetsTokenAmount =
          Number(bettingVariable.totalBetsTokenAmount) - amount;
        bettingVariable.betCountFreeToken -= 1;
      } else {
        await this.walletsService.addStreamCoins(
          userId,
          bet.amount,
          refundMessage,
          'refund',
        );
        bettingVariable.totalBetsCoinAmount =
          Number(bettingVariable.totalBetsCoinAmount) - amount;
        bettingVariable.betCountCoin -= 1;
      }

      // Update bet status
      bet.status = BetStatus.Cancelled;

      // Save changes within transaction
      await queryRunner.manager.save(bet);
      await queryRunner.manager.save(bettingVariable);

      await queryRunner.commitTransaction();
      return bet;
    } catch (error) {
      await queryRunner.rollbackTransaction();
      throw error;
    } finally {
      await queryRunner.release();
    }
  }

  // Result Declaration and Payout
  async declareWinner(variableId: string): Promise<void> {
    const bettingVariable = await this.findBettingVariableById(variableId);

    this.validateRoundLocked(bettingVariable);

    // Process in a transaction
    const queryRunner = this.dataSource.createQueryRunner();
    await queryRunner.connect();
    await queryRunner.startTransaction();

    try {
      await this.markWinnerAndLosers(queryRunner, bettingVariable);

      const allStreamBets = await this.fetchActiveBets(
        queryRunner,
        bettingVariable,
      );

      // Check if there are any active bets
      if (!allStreamBets || allStreamBets.length === 0) {
        console.log('No active bets found for this round');
        await this.closeRound(queryRunner, bettingVariable);
        await queryRunner.commitTransaction();
        // Emit winner declared event even if no bets (optional)
        this.bettingGateway.emitWinnerDeclared(
          bettingVariable.stream.id,
          bettingVariable.id,
          bettingVariable.name,
          [], // No winners
        );
        return;
      }

      const {
        winningBets,
        losingBets,
        winningTokenBets,
        winningCoinBets,
        losingTokenBets,
        losingCoinBets,
      } = this.splitBets(allStreamBets, variableId);
      const {
        totalWinningTokenAmount,
        totalLosingTokenAmount,
        totalWinningCoinAmount,
        totalLosingCoinAmount,
        coinPlatformFee,
        distributableCoinPot,
      } = this.calculatePots(
        winningTokenBets,
        losingTokenBets,
        winningCoinBets,
        losingCoinBets,
      );

      // Process winning token bets only if there are any
      if (winningTokenBets.length > 0 && totalWinningTokenAmount > 0) {
        await this.processWinningTokenBets(
          queryRunner,
          winningTokenBets,
          totalWinningTokenAmount,
          totalLosingTokenAmount,
          bettingVariable,
        );
      }

      // Process winning coin bets only if there are any
      if (winningCoinBets.length > 0 && totalWinningCoinAmount > 0) {
        await this.processWinningCoinBets(
          queryRunner,
          winningCoinBets,
          totalWinningCoinAmount,
          distributableCoinPot,
          bettingVariable,
        );
      }

      // Process losing bets
      if (losingBets.length > 0) {
        await this.processLosingBets(queryRunner, losingBets);
        if (winningTokenBets.length === 0) {
          await this.creditAmountVoidCase(queryRunner, losingTokenBets);
        }
        if (winningCoinBets.length === 0) {
          await this.creditAmountVoidCase(queryRunner, losingCoinBets);
        }
      }

      await this.closeRound(queryRunner, bettingVariable);

      // Fetch winning bets with user info
      const winningBetsWithUserInfo = await queryRunner.manager.find(Bet, {
        where: {
          bettingVariableId: variableId,
          status: BetStatus.Won,
        },
        relations: ['user'],
      });

      const winners = winningBetsWithUserInfo.map((bet) => ({
        userId: bet.userId,
        username: bet.user?.username,
        amount: bet?.payoutAmount,
        currencyType: bet?.currency,
        roundName: bettingVariable?.round?.roundName,
        email: bet.user?.email,
      }));

      await queryRunner.commitTransaction();

      this.bettingGateway.emitWinnerDeclared(
        bettingVariable.stream.id,
        bettingVariable.id,
        bettingVariable.name,
        winners,
      );
      for (const winner of winners) {
        await this.bettingGateway.emitBotMessageToWinner(
          winner.userId,
          winner.username,
          winner.roundName,
          winner.amount,
          winner.currencyType,
        );
        await this.notificationService.sendSMTPForWonBet(
          winner.userId,
          bettingVariable.stream.name,
          winner.amount,
          winner.currencyType,
          winner.roundName,
        );
        if (winner.currencyType === CurrencyType.FREE_TOKENS) {
          await this.notificationService.sendSMTPForWonFreeCoin(
            winner.userId,
            winner.email,
            winner.username,
            bettingVariable.stream.name,
            winner.amount,
            winner.roundName,
          );
        }
      }
      const lossingBetsWithUserInfo = await queryRunner.manager.find(Bet, {
        where: {
          roundId: bettingVariable.roundId,
          status: BetStatus.Lost,
        },
        relations: ['user', 'bettingVariable', 'round'],
      });

      lossingBetsWithUserInfo.map(async (bet) => {
        if (winningCoinBets.length > 0 || winningTokenBets.length > 0) {
          await this.bettingGateway.emitBotMessageToLoser(
            bet.userId,
            bet.user?.username,
            bet.round.roundName,
          );
<<<<<<< HEAD
=======
        }
>>>>>>> 0f561af7

          await this.notificationService.sendSMTPForLossBet(
            bet.userId,
            bettingVariable.stream.name,
            bet.round.roundName,
          );
        }
      });
    } catch (error) {
      // Rollback in case of error
      await queryRunner.rollbackTransaction();
      console.error('Error in declareWinner:', error);
      throw error;
    } finally {
      // Release the query runner
      await queryRunner.release();
    }
  }
  private async creditAmountVoidCase(queryRunner, bets) {
    if (!bets || !Array.isArray(bets) || bets.length === 0) {
      console.log('No bets to refund in void case');
      return;
    }

    for (const bet of bets) {
      try {
        if (!bet || !bet.userId || !bet.amount || !bet.currency) {
          console.log('Invalid bet found in void case refund:', bet);
          continue;
        }

        const userId = bet.userId;
        const amount = Number(bet.amount);
        const currency = bet.currency;
        const transactionType = TransactionType.REFUND;
        const description = `${amount} ${currency} refunded - bet round closed with no winners.`;

        await this.walletsService.updateBalance(
          userId,
          amount,
          currency,
          transactionType,
          description,
        );
        const userObj = await this.usersService.findById(userId);
        await this.bettingGateway.emitBotMessageVoidRound(
          userId,
          userObj.username,
          bet?.round?.roundName,
        );
        await queryRunner.manager.save(bet);

        // Update bet status within transaction
      } catch (error) {
        console.error(
          `Error processing void case refund for bet ${bet?.id}:`,
          error,
        );
        throw error;
      }
    }
  }

  private validateRoundLocked(bettingVariable: BettingVariable) {
    if (!bettingVariable) {
      throw new BadRequestException('Betting variable is required');
    }

    if (!bettingVariable.round) {
      throw new BadRequestException(
        'Betting variable must have an associated round',
      );
    }

    if (bettingVariable.round.status === BettingRoundStatus.CLOSED) {
      throw new BadRequestException(
        'This round is already closed. Winner has already been declared for this round.',
      );
    }
    if (bettingVariable.round.status !== BettingRoundStatus.LOCKED) {
      throw new BadRequestException(
        'Betting round must be locked before declaring a winner',
      );
    }
  }

  private async markWinnerAndLosers(
    queryRunner,
    bettingVariable: BettingVariable,
  ) {
    // Mark this variable as winner
    bettingVariable.status = BettingVariableStatus.WINNER;
    bettingVariable.is_winning_option = true;
    await queryRunner.manager.save(bettingVariable);

    // Mark all other variables for this stream as losers
    await queryRunner.manager.update(
      BettingVariable,
      {
        round: { id: bettingVariable.round.id },
        id: Not(bettingVariable.id),
      },
      { status: BettingVariableStatus.LOSER },
    );
  }

  private async fetchActiveBets(queryRunner, bettingVariable: BettingVariable) {
    try {
      if (
        !bettingVariable ||
        !bettingVariable.stream ||
        !bettingVariable.roundId
      ) {
        console.log('Invalid bettingVariable provided to fetchActiveBets');
        return [];
      }

      const bets = await queryRunner.manager.find(Bet, {
        where: {
          bettingVariable: { stream: { id: bettingVariable.stream.id } },
          roundId: bettingVariable.roundId,
          status: BetStatus.Active,
        },
        relations: ['bettingVariable', 'round'],
      });

      // Validate and filter out any invalid bets
      return bets.filter(
        (bet) =>
          bet &&
          bet.id &&
          bet.bettingVariableId &&
          bet.amount !== null &&
          bet.amount !== undefined &&
          bet.currency &&
          bet.round,
      );
    } catch (error) {
      console.error('Error fetching active bets:', error);
      return [];
    }
  }

  private splitBets(allStreamBets, variableId) {
    // Validate inputs
    if (!allStreamBets || !Array.isArray(allStreamBets)) {
      console.log('Invalid allStreamBets input:', allStreamBets);
      return {
        winningBets: [],
        losingBets: [],
        winningTokenBets: [],
        winningCoinBets: [],
        losingTokenBets: [],
        losingCoinBets: [],
      };
    }

    if (!variableId) {
      console.log('Invalid variableId input:', variableId);
      return {
        winningBets: [],
        losingBets: [],
        winningTokenBets: [],
        winningCoinBets: [],
        losingTokenBets: [],
        losingCoinBets: [],
      };
    }

    const winningBets = allStreamBets.filter(
      (bet) => bet && bet.bettingVariableId === variableId,
    );
    const losingBets = allStreamBets.filter(
      (bet) => bet && bet.bettingVariableId !== variableId,
    );
    const winningTokenBets = winningBets.filter(
      (bet) => bet && bet.currency === CurrencyType.FREE_TOKENS,
    );
    const winningCoinBets = winningBets.filter(
      (bet) => bet && bet.currency === CurrencyType.STREAM_COINS,
    );
    const losingTokenBets = losingBets.filter(
      (bet) => bet && bet.currency === CurrencyType.FREE_TOKENS,
    );
    const losingCoinBets = losingBets.filter(
      (bet) => bet && bet.currency === CurrencyType.STREAM_COINS,
    );

    return {
      winningBets,
      losingBets,
      winningTokenBets,
      winningCoinBets,
      losingTokenBets,
      losingCoinBets,
    };
  }

  private calculatePots(
    winningTokenBets,
    losingTokenBets,
    winningCoinBets,
    losingCoinBets,
  ) {
    // Validate inputs and provide defaults
    const safeWinningTokenBets = Array.isArray(winningTokenBets)
      ? winningTokenBets
      : [];
    const safeLosingTokenBets = Array.isArray(losingTokenBets)
      ? losingTokenBets
      : [];
    const safeWinningCoinBets = Array.isArray(winningCoinBets)
      ? winningCoinBets
      : [];
    const safeLosingCoinBets = Array.isArray(losingCoinBets)
      ? losingCoinBets
      : [];

    const totalWinningTokenAmount = safeWinningTokenBets.reduce(
      (sum, bet) => Number(sum) + Number(bet?.amount || 0),
      0,
    );
    const totalLosingTokenAmount = safeLosingTokenBets.reduce(
      (sum, bet) => Number(sum) + Number(bet?.amount || 0),
      0,
    );
    const totalWinningCoinAmount = safeWinningCoinBets.reduce(
      (sum, bet) => Number(sum) + Number(bet?.amount || 0),
      0,
    );
    const totalLosingCoinAmount = safeLosingCoinBets.reduce(
      (sum, bet) => Number(sum) + Number(bet?.amount || 0),
      0,
    );
    const coinPlatformFee = Math.floor(totalLosingCoinAmount * 0.15);
    const distributableCoinPot = totalLosingCoinAmount - coinPlatformFee;

    return {
      totalWinningTokenAmount,
      totalLosingTokenAmount,
      totalWinningCoinAmount,
      totalLosingCoinAmount,
      coinPlatformFee,
      distributableCoinPot,
    };
  }

  private async processWinningTokenBets(
    queryRunner,
    winningTokenBets,
    totalWinningTokenAmount,
    totalLosingTokenAmount,
    bettingVariable,
  ) {
    // Validate inputs to prevent division by zero
    if (
      !winningTokenBets ||
      winningTokenBets.length === 0 ||
      totalWinningTokenAmount <= 0
    ) {
      console.log('No winning token bets to process or invalid total amount');
      return;
    }

    for (const bet of winningTokenBets) {
      try {
        // Equal share for all winners (not proportional to bet amount)
        const equalShare = 1 / winningTokenBets.length;

        const payout =
          Math.floor(Number(totalLosingTokenAmount) * equalShare) +
          Number(bet.amount);

        bet.status = BetStatus.Won;
        bet.payoutAmount = payout;
        bet.processedAt = new Date();
        bet.isProcessed = true;
        await queryRunner.manager.save(bet);
        await this.walletsService.creditWinnings(
          bet.userId,
          payout,
          CurrencyType.FREE_TOKENS,
          `Winnings from bet on ${bettingVariable.name}`,
        );
      } catch (error) {
        console.error(`Error processing winning token bet ${bet.id}:`, error);
        throw error;
      }
    }
  }

  private async processWinningCoinBets(
    queryRunner,
    winningCoinBets,
    totalWinningCoinAmount,
    distributableCoinPot,
    bettingVariable,
  ) {
    // Validate inputs to prevent division by zero
    if (
      !winningCoinBets ||
      winningCoinBets.length === 0 ||
      totalWinningCoinAmount <= 0
    ) {
      console.log('No winning coin bets to process or invalid total amount');
      return;
    }

    for (const bet of winningCoinBets) {
      try {
        // Equal share for all winners (not proportional to bet amount)
        const equalShare = 1 / winningCoinBets.length;

        // Calculate share from losing pool Including decimal precision
        const shareFromLosingPool = Number(
          (Number(distributableCoinPot) * equalShare).toFixed(3),
        );
        const payout = shareFromLosingPool + Number(bet.amount);

        bet.status = BetStatus.Won;
        bet.payoutAmount = payout;
        bet.processedAt = new Date();
        bet.isProcessed = true;
        await queryRunner.manager.save(bet);
        await this.walletsService.creditWinnings(
          bet.userId,
          payout,
          CurrencyType.STREAM_COINS,
          `Winnings from bet on ${bettingVariable.name}`,
        );
      } catch (error) {
        console.error(`Error processing winning coin bet ${bet.id}:`, error);
        throw error;
      }
    }
  }

  private async processLosingBets(queryRunner, losingBets) {
    if (!losingBets || !Array.isArray(losingBets) || losingBets.length === 0) {
      console.log('No losing bets to process');
      return;
    }

    for (const bet of losingBets) {
      try {
        if (!bet || !bet.id) {
          console.log('Invalid bet found in losingBets:', bet);
          continue;
        }

        bet.status = BetStatus.Lost;
        bet.payoutAmount = 0;
        bet.processedAt = new Date();
        bet.isProcessed = true;
        await queryRunner.manager.save(bet);
        await this.walletsService.createTransactionData(
          bet.userId,
          TransactionType.BET_LOSING,
          bet.currency,
          bet.amount,
          `${bet.amount} ${bet.currency} debited - bet lossed.`,
        );
      } catch (error) {
        console.error(`Error processing losing bet ${bet?.id}:`, error);
        throw error;
      }
    }
  }

  private async closeRound(queryRunner, bettingVariable: BettingVariable) {
    let round = bettingVariable.round;
    if (!round) {
      round = await this.bettingRoundsRepository.findOne({
        where: { id: bettingVariable.roundId },
      });
    }
    if (round) {
      round.status = BettingRoundStatus.CLOSED;
      await queryRunner.manager.save(round);
    }
  }

  // Utility Methods
  async lockBetting(variableId: string): Promise<BettingVariable> {
    return this.updateBettingVariableStatus(
      variableId,
      BettingVariableStatus.LOCKED,
    );
  }

  async getUserBets(userId: string, active: boolean = false): Promise<Bet[]> {
    const whereClause: Record<string, unknown> = { userId };

    if (active) {
      whereClause.status = BetStatus.Active;
    }

    return this.betsRepository.find({
      where: whereClause,
      relations: ['bettingVariable', 'bettingVariable.stream'],
      order: { createdAt: 'DESC' },
    });
  }

  async getStreamBets(streamId: string): Promise<BettingVariable[]> {
    return this.bettingVariablesRepository.find({
      where: { stream: { id: streamId } },
      relations: ['bets'],
    });
  }

  async getBetById(betId: string): Promise<Bet> {
    const bet = await this.betsRepository.findOne({
      where: { id: betId },
      relations: ['bettingVariable', 'bettingVariable.round', 'stream'],
    });

    if (!bet) {
      throw new NotFoundException(`Bet with ID ${betId} not found`);
    }

    return bet;
  }

  async findPotentialAmount(userId: string, roundId: string) {
    try {
      const bettingRound = await this.bettingRoundsRepository.findOne({
        where: {
          id: roundId,
        },
        relations: ['bettingVariables'],
      });

      const bets = await this.betsRepository
        .createQueryBuilder('bet')
        .leftJoin('bet.bettingVariable', 'bettingVariable')
        .leftJoin('bettingVariable.round', 'round')
        .where('bet.userId = :userId', { userId })
        .andWhere('round.id = :roundId', { roundId })
        .andWhere('bet.status = :status', { status: BetStatus.Active })
        .select([
          'bet.id AS betId',
          'bet.amount AS betamount',
          'bet.currency AS betcurrency',
          'bet.status AS betstatus',
          'bettingVariable.id AS variableId',
          'bettingVariable.name AS variablename',
          'bettingVariable.totalBetsTokenAmount AS variableTotalTokens',
          'bettingVariable.totalBetsCoinAmount AS variableTotalCoins',
          'bettingVariable.betCountFreeToken AS betCountFreeToken',
          'bettingVariable.betCountCoin AS betCountCoin',
        ])
        .getRawOne();
      if (!bets || bets.betstatus !== BetStatus.Active) {
        return null;
      }

      const { potentialCoinAmt, potentialFreeTokenAmt, betAmount } =
        this.potentialAmountCal(bettingRound, bets);
      return {
        betId: bets.betid,
        status: bettingRound.status,
        optionName: bets.variablename,
        potentialCoinAmt,
        potentialFreeTokenAmt,
        betAmount,
        currencyType: bets.betcurrency,
      };
    } catch (e) {
      console.error(e.message);
      throw new NotFoundException(e.message);
    }
  }

  async findPotentialAmountsForAllUsers(roundId: string) {
    try {
      const bettingRound = await this.bettingRoundsRepository.findOne({
        where: {
          id: roundId,
        },
        relations: ['bettingVariables'],
      });

      if (!bettingRound) {
        throw new NotFoundException(`Round with ID ${roundId} not found`);
      }

      // Get all active bets for this round
      const allBets = await this.betsRepository
        .createQueryBuilder('bet')
        .leftJoin('bet.bettingVariable', 'bettingVariable')
        .leftJoin('bettingVariable.round', 'round')
        .leftJoin('bet.user', 'user')
        .where('round.id = :roundId', { roundId })
        .andWhere('bet.status = :status', { status: BetStatus.Active })
        .select([
          'bet.id AS betId',
          'bet.amount AS betamount',
          'bet.currency AS betcurrency',
          'bet.status AS betstatus',
          'bet.userId AS userId',
          'user.username AS username',
          'bettingVariable.id AS variableId',
          'bettingVariable.name AS variablename',
          'bettingVariable.totalBetsTokenAmount AS variableTotalTokens',
          'bettingVariable.totalBetsCoinAmount AS variableTotalCoins',
          'bettingVariable.betCountFreeToken AS betCountFreeToken',
          'bettingVariable.betCountCoin AS betCountCoin',
        ])
        .getRawMany();

      const potentialAmounts = [];

      for (const bet of allBets) {
        if (bet.betstatus === BetStatus.Active) {
          try {
            const { potentialCoinAmt, potentialFreeTokenAmt, betAmount } =
              this.potentialAmountCal(bettingRound, bet);

            potentialAmounts.push({
              userId: bet.userid,
              username: bet.username,
              betId: bet.betid,
              status: bettingRound.status,
              optionName: bet.variablename,
              potentialCoinAmt,
              potentialFreeTokenAmt,
              betAmount,
              currencyType: bet.betcurrency,
              bettingVariableId: bet.variableid,
            });
          } catch (e) {
            console.error(
              `Error calculating potential amount for user ${bet.userid}:`,
              e.message,
            );
            // Continue with other users even if one fails
          }
        }
      }

      return potentialAmounts;
    } catch (e) {
      console.error(
        'Error finding potential amounts for all users:',
        e.message,
      );
      throw new NotFoundException(e.message);
    }
  }

  private potentialAmountCal(bettingRound, bets) {
    try {
      // Always calculate from scratch, never accumulate
      let freeTokenBetAmount = 0;
      let coinBetAmount = 0;
      const betAmount = Number(bets?.betamount || 0);

      if (bets.betcurrency === CurrencyType.FREE_TOKENS) {
        freeTokenBetAmount = betAmount || 0;
      }
      if (bets.betcurrency === CurrencyType.STREAM_COINS) {
        coinBetAmount = betAmount || 0;
      }
      const bettingVariables = bettingRound?.bettingVariables || [];
      // Find the user's option in the latest bettingVariables
      const userOption = bettingVariables.find(
        (v) => v.id === bets.variableid || v.id === bets.variableId,
      );
      const userOptionTokenTotal = Number(
        userOption?.totalBetsTokenAmount || 0,
      );
      const userOptionCoinTotal = Number(userOption?.totalBetsCoinAmount || 0);
      const userOptionTokenCount = Number(userOption?.betCountFreeToken || 0);
      const userOptionCoinCount = Number(userOption?.betCountCoin || 0);
      // Calculate losers' pot as the sum of all bets on other options
      const losersTokenAmount = bettingVariables
        .filter((v) => v.id !== userOption?.id)
        .reduce((sum, v) => sum + Number(v.totalBetsTokenAmount || 0), 0);
      const losersCoinAmount = bettingVariables
        .filter((v) => v.id !== userOption?.id)
        .reduce((sum, v) => sum + Number(v.totalBetsCoinAmount || 0), 0);

      // --- MAIN LOGIC: always calculate from scratch ---
      let potentialFreeTokenAmt = freeTokenBetAmount;
      if (
        bets.betcurrency === CurrencyType.FREE_TOKENS &&
        userOptionTokenCount > 0
      ) {
        const equalShare = 1 / userOptionTokenCount;
        potentialFreeTokenAmt =
          freeTokenBetAmount + losersTokenAmount * equalShare;
      }
      let potentialCoinAmt = coinBetAmount;
      if (
        bets.betcurrency === CurrencyType.STREAM_COINS &&
        userOptionCoinCount > 0
      ) {
        // Apply platform fee (15%)
        const coinPlatformFee = Math.floor(losersCoinAmount * 0.15);
        const distributableCoinPot = losersCoinAmount - coinPlatformFee;
        const equalShare = 1 / userOptionCoinCount;
        potentialCoinAmt = coinBetAmount + distributableCoinPot * equalShare;
      }
      // --- END MAIN LOGIC ---

      return {
        potentialCoinAmt,
        potentialFreeTokenAmt,
        betAmount,
      };
    } catch (e) {
      console.error(e);
      throw new NotFoundException(e.message);
    }
  }

  async updateRoundStatus(
    roundId: string,
    newStatus: 'created' | 'open' | 'locked',
  ): Promise<BettingRound> {
    const round = await this.bettingRoundsRepository.findOne({
      where: { id: roundId },
    });
    if (!round) {
      throw new NotFoundException(`Round with ID ${roundId} not found`);
    }

    // Only allow: created -> open -> locked
    const current = round.status;
    let savedRound;
    if (
      (current === 'created' && newStatus === 'open') ||
      (current === 'open' && newStatus === 'locked')
    ) {
      if (newStatus === BettingRoundStatus.LOCKED) {
        const roundWithStream = await this.bettingRoundsRepository.findOne({
          where: { id: roundId },
          relations: ['stream'],
        });
        if (roundWithStream && roundWithStream.streamId) {
          const similarBets = await this.betsRepository.find({
            where: {
              round: { id: roundId },
              status: BetStatus.Active,
            },
            relations: ['round'],
          });
          // This is to prevent locking a round with no competition
          if (similarBets.length <= 1) {
            let message =
              similarBets.length === 1
                ? `Cannot lock the bet — only one user has placed a bet`
                : `Cannot lock the bet — no user has placed a bet`;
            throw new NotFoundException(message);
          }

          round.status = newStatus as any;
          savedRound = await this.bettingRoundsRepository.save(round);
          this.bettingGateway.emitBettingStatus(
            roundWithStream.streamId,
            roundId,
            'locked',
            true,
          );

          const bets = await this.betsRepository.find({
            where: { round: { id: roundId }, status: BetStatus.Active },
            relations: ['user'],
          });

          for (const bet of bets) {
            await this.bettingGateway.emitLockBetRound(
              roundWithStream.roundName,
              bet.userId,
              bet.user.username,
            );
          }
        }
      }

      if (newStatus === BettingRoundStatus.OPEN) {
        round.status = newStatus as any;
        savedRound = await this.bettingRoundsRepository.save(round);
        const roundWithStream = await this.bettingRoundsRepository.findOne({
          where: { id: roundId },
          relations: ['stream'],
        });
        if (roundWithStream && roundWithStream.streamId) {
          this.bettingGateway.emitBettingStatus(
            roundWithStream.streamId,
            roundId,
            'open',
          );
          this.bettingGateway.emitOpenBetRound(
            round.roundName,
            roundWithStream.stream.name,
          );
        }
      }
      return savedRound;
    } else {
      throw new BadRequestException(
        `Invalid status transition from ${current} to ${newStatus}. Allowed: created -> open -> locked.`,
      );
    }
  }

  async cancelRoundAndRefund(
    roundId: string,
  ): Promise<{ refundedBets: Bet[] }> {
    const queryRunner = this.dataSource.createQueryRunner();
    await queryRunner.connect();
    await queryRunner.startTransaction();
    try {
      // Fetch the round with variables and bets
      const round = await this.bettingRoundsRepository.findOne({
        where: { id: roundId },
        relations: ['bettingVariables', 'bettingVariables.bets'],
      });
      if (!round) {
        throw new NotFoundException('Betting round not found');
      }
      // Set round status to CANCELLED
      round.status = BettingRoundStatus.CANCELLED;
      await queryRunner.manager.save(round);
      const refundedBets: Bet[] = [];
      // Refund all bets in all variables
      for (const variable of round.bettingVariables) {
        // Set variable status to CANCELLED
        variable.status = BettingVariableStatus.CANCELLED;
        for (const bet of variable.bets) {
          const { username } = await this.usersService.findById(bet.userId);
          if (bet.status !== BetStatus.Active) continue;
          // Refund to user
          if (bet.currency === CurrencyType.FREE_TOKENS) {
            await this.walletsService.addFreeTokens(
              bet.userId,
              bet.amount,
              `Refund for cancelled round ${round.roundName}`,
            );
            variable.totalBetsTokenAmount -= Number(bet.amount);
            variable.betCountFreeToken -= 1;
          } else if (bet.currency === CurrencyType.STREAM_COINS) {
            await this.walletsService.addStreamCoins(
              bet.userId,
              bet.amount,
              `Refund for cancelled round ${round.roundName}`,
              'refund',
            );
            variable.totalBetsCoinAmount -= Number(bet.amount);
            variable.betCountCoin -= 1;
          }
          bet.status = BetStatus.Cancelled;
          refundedBets.push(bet);
          await queryRunner.manager.save(bet);

          await this.bettingGateway.emitBotMessageForCancelBetByAdmin(
            bet.userId,
            username,
            bet.amount,
            bet.currency,
            variable.name,
            round.roundName,
          );
        }
        await queryRunner.manager.save(variable);
      }
      await queryRunner.commitTransaction();
      if (round.streamId) {
        await this.bettingGateway.emitBettingStatus(
          round.streamId,
          roundId,
          'canceled',
        );
      }

      return { refundedBets };
    } catch (error) {
      await queryRunner.rollbackTransaction();
      throw error;
    } finally {
      await queryRunner.release();
    }
  }

  async getRoundTotals(roundId: string) {
    const bettingVariables = await this.bettingVariablesRepository.find({
      where: { roundId },
    });

    const totalBetsTokenAmount = bettingVariables.reduce(
      (sum, v) => Number(sum) + Number(v.totalBetsTokenAmount || 0),
      0,
    );
    const totalBetsCoinAmount = bettingVariables.reduce(
      (sum, v) => Number(sum) + Number(v.totalBetsCoinAmount || 0),
      0,
    );

    return { totalBetsTokenAmount, totalBetsCoinAmount };
  }

  getActiveBetsCount(): Promise<number> {
    return this.betsRepository.count({
      where: {
        status: BetStatus.Active,
      },
    });
  }

  /**
   * Returns the total bet value for a stream, separated by free tokens and coins.
   * @param streamId - The ID of the stream
   * @returns Promise<{ freeTokens: number; coins: number }>
   */
  async getTotalBetValueForStream(
    streamId: string,
  ): Promise<{ freeTokens: number; coins: number }> {
    // Get total bet value for free tokens
    const tokenResult = await this.betsRepository
      .createQueryBuilder('bet')
      .select('SUM(bet.amount)', 'totalBetValue')
      .where('bet.streamId = :streamId', { streamId })
      .andWhere('bet.currency = :currency', {
        currency: CurrencyType.FREE_TOKENS,
      })
      .getRawOne();

    // Get total bet value for coins
    const coinResult = await this.betsRepository
      .createQueryBuilder('bet')
      .select('SUM(bet.amount)', 'totalBetValue')
      .where('bet.streamId = :streamId', { streamId })
      .andWhere('bet.currency = :currency', {
        currency: CurrencyType.STREAM_COINS,
      })
      .getRawOne();

    return {
      freeTokens: Number(tokenResult?.totalBetValue) || 0,
      coins: Number(coinResult?.totalBetValue) || 0,
    };
  }
}<|MERGE_RESOLUTION|>--- conflicted
+++ resolved
@@ -914,10 +914,6 @@
             bet.user?.username,
             bet.round.roundName,
           );
-<<<<<<< HEAD
-=======
-        }
->>>>>>> 0f561af7
 
           await this.notificationService.sendSMTPForLossBet(
             bet.userId,
