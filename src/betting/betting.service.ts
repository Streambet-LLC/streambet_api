import {
  Injectable,
  NotFoundException,
  BadRequestException,
  Logger,
  InternalServerErrorException,
  forwardRef,
  Inject,
} from '@nestjs/common';
import { InjectRepository } from '@nestjs/typeorm';
import { Repository, DataSource, Not } from 'typeorm';
import { BettingVariable } from './entities/betting-variable.entity';
import { Bet } from './entities/bet.entity';
import { BettingVariableStatus } from '../enums/betting-variable-status.enum';
import { BetStatus } from '../enums/bet-status.enum';
import { WalletsService } from '../wallets/wallets.service';
import { CreateStreamDto } from './dto/create-stream.dto';
import {
  CreateBettingVariableDto,
  EditBettingVariableDto,
  EditOptionDto,
} from './dto/create-betting-variable.dto';
import { EditBetDto, PlaceBetDto } from './dto/place-bet.dto';
import { Stream } from 'src/stream/entities/stream.entity';
import { PlatformName } from '../enums/platform-name.enum';
import { BettingRound } from './entities/betting-round.entity';
import { CancelBetDto } from './dto/cancel-bet.dto';
import { BettingRoundStatus } from 'src/enums/round-status.enum';
import { UsersService } from 'src/users/users.service';
import { StreamService } from 'src/stream/stream.service';
import { NotificationService } from 'src/notification/notification.service';
import { StreamList, StreamStatus } from 'src/enums/stream.enum';
import { StreamRoundsResponseDto } from './dto/stream-round-response.dto';
import { BetHistoryFilterDto } from './dto/bet-history.dto';
import { FilterDto, Range, Sort } from 'src/common/filters/filter.dto';
import { StreamGateway } from 'src/stream/stream.gateway';
import { BettingGateway } from './betting.gateway';
import { MAX_AMOUNT_FOR_BETTING } from 'src/common/constants/currency.constants';
import { CurrencyType, CurrencyTypeText } from 'src/enums/currency.enum';
import { TransactionType } from 'src/enums/transaction-type.enum';
import _, { round } from 'lodash';
import { PlatformPayoutService } from 'src/platform-payout/plaform-payout.service';

@Injectable()
export class BettingService {
  constructor(
    @InjectRepository(Stream)
    private streamsRepository: Repository<Stream>,
    @InjectRepository(BettingVariable)
    private bettingVariablesRepository: Repository<BettingVariable>,
    @InjectRepository(BettingRound)
    private bettingRoundsRepository: Repository<BettingRound>,
    @InjectRepository(Bet)
    private betsRepository: Repository<Bet>,
    private walletsService: WalletsService,
    private notificationService: NotificationService,
    private usersService: UsersService,
    private platformPayoutService: PlatformPayoutService,
    private dataSource: DataSource,
    private readonly bettingGateway: BettingGateway,
    @Inject(forwardRef(() => StreamService))
    private readonly streamService: StreamService,
    @Inject(forwardRef(() => StreamGateway))
    private readonly streamGateway: StreamGateway,
  ) { }

  /**
   * Detects the streaming platform from a given URL.
   *
   * This utility function checks the provided URL against a predefined set of
   * platform-specific keywords (Kick, YouTube, Twitch, Vimeo). If a match is found,
   * it returns the corresponding platform name; otherwise, it returns `null`.
   *
   * @param url - The URL string to analyze and detect the platform from.
   *
   * @returns {PlatformName | null}
   * - The detected platform as a `PlatformName` enum value if a match is found.
   * - `null` if the URL does not match any known platform.
   */
  private detectPlatformFromUrl(url: string): PlatformName | null {
    // Map each platform to its associated keywords
    const platformKeywords: Record<PlatformName, string[]> = {
      [PlatformName.Kick]: ['kick.com', 'kick'],
      [PlatformName.Youtube]: ['youtube.com', 'youtu.be', 'youtube'],
      [PlatformName.Twitch]: ['twitch.tv', 'twitch.com', 'twitch'],
      [PlatformName.Vimeo]: ['vimeo.com', 'vimeo'],
    };

    // Convert the input URL to lowercase for case-insensitive comparison
    const urlLower = url.toLowerCase();

    // Iterate through each platform and its keywords
    for (const [platform, keywords] of Object.entries(platformKeywords)) {
      // Check if the URL contains any keyword associated with the current platform
      if (keywords.some((keyword) => urlLower.includes(keyword))) {
        return platform as PlatformName; // Return the detected platform
      }
    }

    // Return null if no platform keywords match
    return null;
  }

  // Stream Management
  /**
   * Creates a new stream entry in the system.
   *
   * This function handles stream creation with the following logic:
   * - Initializes a stream entity from the provided DTO.
   * - Determines stream status based on the scheduled start time:
   *   - If the scheduled time is in the past or present → set as `LIVE`.
   *   - If the scheduled time is in the future → set as `SCHEDULED`.
   * - Automatically detects the streaming platform from the embedded URL (if provided).
   * - Saves the stream into the repository.
   * - If scheduled, registers the stream with the scheduler.
   * - Emits an event to update the stream list for connected clients.
   *
   * @param createStreamDto - DTO containing stream details (e.g., name, scheduledStartTime, embeddedUrl).
   *
   * @returns {Promise<Stream>} The newly created stream entity with updated fields.
   */
  async createStream(createStreamDto: CreateStreamDto): Promise<Stream> {
    // Create a new stream entity from the DTO
    const stream = this.streamsRepository.create(createStreamDto);

    // Handle scheduled start time: set status accordingly
    if (createStreamDto.scheduledStartTime) {
      const now = new Date();
      const scheduledTime = new Date(createStreamDto.scheduledStartTime);

      if (scheduledTime <= now) {
        stream.status = StreamStatus.LIVE; // If time is now or in the past → live
      } else {
        stream.status = StreamStatus.SCHEDULED; // Future time → scheduled
      }
    }

    // Auto-detect platform from embeddedUrl if provided
    if (createStreamDto.embeddedUrl) {
      const detectedPlatform = this.detectPlatformFromUrl(
        createStreamDto.embeddedUrl,
      );
      if (detectedPlatform) {
        stream.platformName = detectedPlatform; // Assign detected platform
      }
    }

    // Save the stream into the database
    const streamResponse = await this.streamsRepository.save(stream);

    // If stream is scheduled, register it with the scheduler
    if (stream.status === StreamStatus.SCHEDULED) {
      this.streamService.scheduleStream(
        streamResponse.id,
        stream.scheduledStartTime,
      );
    }

    // Emit event to notify connected clients that a new stream was created
    this.streamGateway.emitStreamListEvent(StreamList.StreamCreated);

    return streamResponse;
  }

  /**
   * Retrieves all streams with optional filtering of ended streams.
   *
   * This function fetches streams from the repository with the following behavior:
   * - If `includeEnded` is true → fetches all streams (live, scheduled, and ended).
   * - If `includeEnded` is false → fetches only currently `LIVE` streams.
   * - Always includes related `bettingVariables`.
   * - Streams are ordered by `createdAt` in descending order (latest first).
   *
   * @param includeEnded - Boolean flag indicating whether to include ended streams.
   *                       Defaults to `false`, meaning only live streams are returned.
   *
   * @returns {Promise<Stream[]>} A list of streams matching the criteria.
   */
  async findAllStreams(includeEnded: boolean = false): Promise<Stream[]> {
    if (includeEnded) {
      // Fetch all streams regardless of status
      return this.streamsRepository.find({
        relations: ['bettingVariables'],
        order: { createdAt: 'DESC' }, // Most recent streams first
      });
    }

    // Fetch only currently live streams
    return this.streamsRepository.find({
      where: { status: StreamStatus.LIVE },
      relations: ['bettingVariables'],
      order: { createdAt: 'DESC' }, // Most recent live streams first
    });
  }

  /**
   * Retrieves a single stream by its unique ID.
   *
   * This function looks up a stream in the repository by its ID and includes
   * related `bettingVariables`. If no stream is found, it throws a
   * `NotFoundException`.
   *
   * @param id - The unique identifier of the stream to retrieve.
   *
   * @returns {Promise<Stream>} The stream entity with its related betting variables.
   *
   * @throws {NotFoundException} If no stream exists with the given ID.
   */
  async findStreamById(id: string): Promise<Stream> {
    // Attempt to find the stream by its ID, including bettingVariables relation
    const stream = await this.streamsRepository.findOne({
      where: { id },
      relations: ['bettingVariables'],
    });

    // If no stream is found, throw a NotFoundException
    if (!stream) {
      throw new NotFoundException(`Stream with ID ${id} not found`);
    }

    // Return the found stream
    return stream;
  }

  /**
   * Updates the status of a stream by its ID.
   *
   * This function:
   * - Retrieves the stream using its ID.
   * - Updates the stream's status to the provided value.
   * - Automatically sets timestamp fields based on the new status:
   *   - If status is `LIVE` → sets `actualStartTime` to the current date/time.
   *   - If status is `ENDED` → sets `endTime` to the current date/time.
   * - Saves and returns the updated stream entity.
   *
   * @param id - The unique identifier of the stream to update.
   * @param status - The new status to apply (`LIVE`, `ENDED`, etc.).
   *
   * @returns {Promise<Stream>} The updated stream entity.
   *
   * @throws {NotFoundException} If no stream exists with the given ID.
   */
  async updateStreamStatus(id: string, status: StreamStatus): Promise<Stream> {
    // Fetch the stream by ID (throws if not found)
    const stream = await this.findStreamById(id);

    // Update the stream's status
    stream.status = status;

    // If stream is going live, set actual start time
    if (status === StreamStatus.LIVE) {
      stream.actualStartTime = new Date();
    }
    // If stream is ending, set end time
    else if (status === StreamStatus.ENDED) {
      stream.endTime = new Date();
    }

    // Save and return the updated stream entity
    return this.streamsRepository.save(stream);
  }

  // Betting Variable Management
  /**
   * Creates betting rounds and betting variables for a given stream.
   *
   * This function:
   * - Validates that betting variables cannot be added to `ENDED` streams.
   * - Iterates over the provided rounds and:
   *   - Creates a new betting round for the stream with initial status `CREATED`.
   *   - Creates betting variables (options) within each round.
   * - Collects and returns structured round data, including betting variables and their metadata.
   *
   * @param createBettingVariableDto - DTO containing:
   *   - `streamId`: The stream to which betting variables should be added.
   *   - `rounds`: An array of rounds, each containing a `roundName` and a list of betting options.
   *
   * @returns {Promise<any>} An object containing:
   *   - `streamId`: ID of the stream.
   *   - `rounds`: Array of created rounds with their associated betting variables.
   *
   * @throws {BadRequestException} If the stream has already ended.
   * @throws {NotFoundException} If the stream ID does not exist.
   */
  async createBettingVariable(
    createBettingVariableDto: CreateBettingVariableDto,
  ): Promise<any> {
    const { streamId, rounds } = createBettingVariableDto;

    // Validate stream existence
    const stream = await this.findStreamById(streamId);

    // Prevent adding betting variables to ended streams
    if (stream.status === StreamStatus.ENDED) {
      throw new BadRequestException(
        'Cannot add betting variables to ended streams',
      );
    }

    const allRounds = [];

    // Iterate through each provided round
    for (const roundData of rounds) {
      // Create and save a new betting round
      const bettingRound = this.bettingRoundsRepository.create({
        roundName: roundData.roundName,
        stream: stream,
        status: BettingRoundStatus.CREATED,
      });
      const savedRound = await this.bettingRoundsRepository.save(bettingRound);

      const createdVariables: BettingVariable[] = [];

      // Create betting variables (options) for this round
      for (const option of roundData.options) {
        const bettingVariable = this.bettingVariablesRepository.create({
          name: option.option,
          round: savedRound,
          stream: stream,
        });
        const saved =
          await this.bettingVariablesRepository.save(bettingVariable);
        createdVariables.push(saved);
      }

      // Push structured round response with betting variables
      allRounds.push({
        roundId: savedRound.id,
        roundName: savedRound.roundName,
        status: savedRound.status,
        options: createdVariables.map((variable) => ({
          id: variable.id,
          name: variable.name,
          is_winning_option: variable.is_winning_option,
          status: variable.status,
          totalBetsGoldCoinAmount: variable.totalBetsGoldCoinAmount,
          totalBetsSweepCoinAmount: variable.totalBetsSweepCoinAmount,
          betCountGoldCoin: variable.betCountGoldCoin,
          betCountSweepCoin: variable.betCountSweepCoin,
        })),
      });
    }

    // Return structured response
    return {
      streamId,
      rounds: allRounds,
    };
  }

  /**
   * Retrieves a betting variable by its unique ID.
   *
   * This function:
   * - Searches the repository for a betting variable with the given ID.
   * - Includes related entities: `stream`, `bets`, and `round`.
   * - Throws a `NotFoundException` if the betting variable does not exist.
   *
   * @param id - The unique identifier of the betting variable to retrieve.
   *
   * @returns {Promise<BettingVariable>} The betting variable entity with its relations.
   *
   * @throws {NotFoundException} If no betting variable is found with the given ID.
   */
  async findBettingVariableById(id: string): Promise<BettingVariable> {
    // Attempt to fetch the betting variable by ID, including stream, bets, and round relations
    const bettingVariable = await this.bettingVariablesRepository.findOne({
      where: { id },
      relations: ['stream', 'bets', 'round'],
    });

    // If not found, throw a NotFoundException
    if (!bettingVariable) {
      throw new NotFoundException(`Betting variable with ID ${id} not found`);
    }

    // Return the betting variable entity with its relations
    return bettingVariable;
  }

  /**
   * Updates the status of a betting variable by its ID.
   *
   * This function:
   * - Retrieves the betting variable by its ID.
   * - Updates its status to the provided value.
   * - Saves and returns the updated betting variable.
   *
   * @param id - The unique identifier of the betting variable to update.
   * @param status - The new status to assign (`ACTIVE`, `INACTIVE`, etc.).
   *
   * @returns {Promise<BettingVariable>} The updated betting variable entity.
   *
   * @throws {NotFoundException} If no betting variable exists with the given ID.
   */
  async updateBettingVariableStatus(
    id: string,
    status: BettingVariableStatus,
  ): Promise<BettingVariable> {
    // Fetch the betting variable by ID (throws NotFoundException if not found)
    const bettingVariable = await this.findBettingVariableById(id);

    // Update the status
    bettingVariable.status = status;

    // Save changes to the database
    const updatedVariable =
      await this.bettingVariablesRepository.save(bettingVariable);

    // Return the updated betting variable
    return updatedVariable;
  }

  /**
   * Retrieves all betting rounds of a given stream along with their winners.
   *
   * This function:
   * - Fetches all rounds of the stream, including betting variables and their bets (with user info).
   * - For each round:
   *   - Lists available options (betting variables).
   *   - Identifies winning and losing options.
   *   - Collects unique winning users (separately for Gold Coins and Sweep Coins).
   *   - Calculates the total winner amount, which is the sum of all bets placed
   *     on losing options (per currency).
   * - Returns structured round data including winners, amounts, and options.
   *
   * @param streamId - The unique identifier of the stream whose rounds are requested.
   *
   * @returns {Promise<StreamRoundsResponseDto>} An object containing:
   *   - `streamId`: The ID of the stream.
   *   - `rounds`: Array of round objects, each with winners, winnerAmount, and options.
   *
   * @throws {NotFoundException} If the stream does not exist (implicitly via repository call).
   */
  async getStreamRoundsWithWinners(
    streamId: string,
  ): Promise<StreamRoundsResponseDto> {
    // Get all rounds for the stream, with their betting variables and bets (including users)
    const rounds = await this.bettingRoundsRepository.find({
      where: { streamId },
      relations: [
        'bettingVariables',
        'bettingVariables.bets',
        'bettingVariables.bets.user',
      ],
      order: { createdAt: 'ASC' }, // Show rounds in chronological order
    });

    // Initialize response structure
    const result = {
      streamId,
      rounds: [] as any[],
    };

    // Process each round
    for (const round of rounds) {
      // Extract round options (betting variables), sorted by creation time
      const options = round.bettingVariables
        .map((variable) => ({
          id: variable.id,
          option: variable.name,
          createdAt: variable.createdAt,
        }))
        .sort(
          (a, b) =>
            new Date(a.createdAt).getTime() - new Date(b.createdAt).getTime(),
        )
        .map(({ id, option }) => ({
          id,
          option,
        }));

      // Identify winning and losing options
      const winningOptions = round.bettingVariables.filter(
        (v) => v.is_winning_option,
      );
      const losingOptions = round.bettingVariables.filter(
        (v) => !v.is_winning_option,
      );

      // Initialize winners and payout amounts
      const winners = { goldCoins: [], sweepCoins: [] };
      const winnerAmount = { goldCoins: null, sweepCoins: null };

      if (winningOptions.length > 0) {
        // Collect winning bets for each currency
        const winnerBetsGoldCoins = winningOptions.flatMap((v) =>
          (v.bets || []).filter(
            (bet) =>
              bet.currency === CurrencyType.GOLD_COINS &&
              bet.status === BetStatus.Won,
          ),
        );
        const winnerBetsSweepCoins = winningOptions.flatMap((v) =>
          (v.bets || []).filter(
            (bet) =>
              bet.currency === CurrencyType.SWEEP_COINS &&
              bet.status === BetStatus.Won,
          ),
        );

        // Deduplicate winners by user for Gold Coins
        const winnerUsersMapGoldCoins = new Map();
        for (const bet of winnerBetsGoldCoins) {
          if (bet.user && !winnerUsersMapGoldCoins.has(bet.user.id)) {
            winnerUsersMapGoldCoins.set(bet.user.id, {
              userId: bet.user.id,
              userName: bet.user.username,
              avatar: bet.user.profileImageUrl,
            });
          }
        }

        // Deduplicate winners by user for Sweep Coins
        const winnerUsersMapSweepCoins = new Map();
        for (const bet of winnerBetsSweepCoins) {
          if (bet.user && !winnerUsersMapSweepCoins.has(bet.user.id)) {
            winnerUsersMapSweepCoins.set(bet.user.id, {
              userId: bet.user.id,
              userName: bet.user.username,
              avatar: bet.user.profileImageUrl,
            });
          }
        }

        // Finalize winners
        winners.goldCoins = Array.from(winnerUsersMapGoldCoins.values());
        winners.sweepCoins = Array.from(winnerUsersMapSweepCoins.values());

        // Calculate payout pool: sum of bets on losing options
        const winnerAmountGoldCoins = losingOptions.reduce(
          (sum, bettingVariable) =>
            Number(sum) +
            (Number(bettingVariable.totalBetsGoldCoinAmount) || 0),
          0,
        );
        const winnerAmountSweepCoins = losingOptions.reduce(
          (sum, bettingVariable) =>
            Number(sum) +
            (Number(bettingVariable.totalBetsSweepCoinAmount) || 0),
          0,
        );

        // Assign amounts if nonzero
        winnerAmount.goldCoins =
          winnerAmountGoldCoins > 0 ? winnerAmountGoldCoins : null;
        winnerAmount.sweepCoins =
          winnerAmountSweepCoins > 0 ? winnerAmountSweepCoins : null;
      }

      // Push round summary into response
      result.rounds.push({
        roundId: round.id,
        roundName: round.roundName,
        status: round.status,
        winnerAmount,
        winners,
        options,
      });
    }
    return result;
  }

  /**
   * Creates, updates, or deletes betting rounds and their variables for a given stream.
   *
   * Workflow:
   *  1. Validates the stream status:
   *     - Throws an error if the stream is ENDED or CANCELLED.
   *
   *  2. Retrieves all existing rounds for the stream (with their betting variables).
   *
   *  3. Iterates over the request `rounds`:
   *     - If a `roundId` is provided and exists → update the round name.
   *     - If no `roundId` is provided → create a new round with status CREATED.
   *     - For each round, updates its betting options using `updateRoundOptions`.
   *
   *  4. Removes any rounds (and their betting variables) that exist in the database
   *     but are not included in the request payload.
   *
   *  5. Sorts all rounds in ascending order based on `createdAt`.
   *
   *  6. Emits updated round details to connected clients via `bettingGateway`.
   *
   * @param editBettingVariableDto - DTO containing:
   *   - streamId: The unique identifier of the stream.
   *   - rounds: An array of rounds, each containing:
   *       - roundId (optional, for updating existing rounds)
   *       - roundName
   *       - options (betting options for that round)
   *
   * @returns An object containing:
   *   - streamId: The stream ID for which rounds were modified.
   *   - rounds: The updated list of all rounds (created, updated, or kept).
   *
   * @throws BadRequestException - If betting variables are modified for ENDED or CANCELLED streams.
   * @throws HttpException (500) - If an unexpected error occurs during persistence or event emission.
   */
  async editBettingVariable(
    editBettingVariableDto: EditBettingVariableDto,
  ): Promise<any> {
    const { streamId, rounds } = editBettingVariableDto;
    const stream = await this.findStreamById(streamId);

    // Prevent editing if stream is ended or cancelled
    if ([StreamStatus.ENDED, StreamStatus.CANCELLED].includes(stream.status)) {
      throw new BadRequestException(
        `Cannot edit betting variables for ${stream.status.toLowerCase()} streams`,
      );
    }
    // Fetch existing rounds with variables
    const existingRounds = await this.bettingRoundsRepository.find({
      where: { streamId },
      relations: ['bettingVariables'],
      order: { createdAt: 'ASC' },
    });

    const allRounds = [];

    for (const roundData of rounds) {
      // Find existing round by roundId
      let bettingRound = roundData.roundId
        ? existingRounds.find((r) => r.id === roundData.roundId)
        : undefined;

      if (bettingRound) {
        // Update existing round
        bettingRound.roundName = roundData.roundName;
        await this.bettingRoundsRepository.save(bettingRound);
      } else {
        // Create new round
        bettingRound = this.bettingRoundsRepository.create({
          roundName: roundData.roundName,
          stream: stream,
          status: BettingRoundStatus.CREATED,
        });
        bettingRound = await this.bettingRoundsRepository.save(bettingRound);
      }

      // Update options for this round
      const updatedRound = await this.updateRoundOptions(
        bettingRound,
        roundData.options,
      );
      allRounds.push(updatedRound);
    }

    // Remove rounds that are not in the request (by roundId)
    const roundIdsToKeep = rounds
      .filter((r) => r.roundId)
      .map((r) => r.roundId);
    const roundsToDelete = existingRounds.filter(
      (r) => !roundIdsToKeep.includes(r.id),
    );

    for (const round of roundsToDelete) {
      await this.bettingVariablesRepository.remove(round.bettingVariables);
      await this.bettingRoundsRepository.remove(round);
    }

    // Sort allRounds by createdAt ASC
    allRounds.sort((a, b) => {
      const roundA = existingRounds.find((r) => r.id === a.roundId);
      const roundB = existingRounds.find((r) => r.id === b.roundId);
      if (!roundA || !roundB) return 0;
      return (
        new Date(roundA.createdAt).getTime() -
        new Date(roundB.createdAt).getTime()
      );
    });
    // emit event when user update, create, delete a bet round
    const streamDetails = await this.streamService.findStreamById(streamId);
    try {
      await this.streamGateway.emitRoundDetails(streamId, streamDetails);
    } catch (err) {
      Logger.warn(
        `emitRoundDetails failed for stream ${streamId}: ${err?.message ?? err}`,
      );
    }

    return {
      streamId,
      rounds: allRounds,
    };
  }

  /**
   * Updates the options (betting variables) for a given betting round.
   *
   * Functionality:
   * - Updates existing options (if `id` is provided).
   * - Adds new options (if `id` is missing).
   * - Removes options not present in the request payload.
   * - Ensures `streamId` is correctly set when adding new options.
   * - Returns the updated round details with options.
   *
   * @param bettingRound - The round to which the options belong
   * @param options - List of option DTOs (existing and new)
   * @returns Updated round details with options
   */
  private async updateRoundOptions(
    bettingRound: BettingRound,
    options: EditOptionDto[],
  ): Promise<any> {
    // Fetch all existing variables for this round
    const existingVariables = await this.bettingVariablesRepository.find({
      where: { roundId: bettingRound.id },
    });

    // Split request options into "existing" (with id) and "new" (without id)
    const existingOptions = options.filter((opt) => opt.id);
    const newOptions = options.filter((opt) => !opt.id);

    // 🔹 Update existing options
    for (const option of existingOptions) {
      const existingVariable = existingVariables.find(
        (v) => v.id === option.id,
      );
      if (existingVariable) {
        existingVariable.name = option.option;
        await this.bettingVariablesRepository.save(existingVariable);
      }
    }

    // 🔹 Ensure bettingRound has stream relation populated
    if (!bettingRound.stream) {
      const roundWithStream = await this.bettingRoundsRepository.findOne({
        where: { id: bettingRound.id },
        relations: ['stream'],
      });
      bettingRound.stream = roundWithStream?.stream;
    }

    // 🔹 Add new options (create new betting variables)
    for (const option of newOptions) {
      const bettingVariable = this.bettingVariablesRepository.create({
        name: option.option,
        round: bettingRound,
        stream: bettingRound.stream,
        streamId: bettingRound.stream?.id, // Ensure streamId is linked
      });
      await this.bettingVariablesRepository.save(bettingVariable);
    }

    // 🔹 Remove variables that are not in the new request
    const optionIdsToKeep = existingOptions.map((opt) => opt.id);
    const variablesToDelete = existingVariables.filter(
      (v) => v.id && !optionIdsToKeep.includes(v.id),
    );

    for (const variable of variablesToDelete) {
      await this.bettingVariablesRepository.remove(variable);
    }

    // 🔹 Fetch the updated list of variables for the round
    const updatedVariables = await this.bettingVariablesRepository.find({
      where: { roundId: bettingRound.id },
      order: { createdAt: 'ASC' },
    });

    // 🔹 Return updated round details with its options
    return {
      roundId: bettingRound.id,
      roundName: bettingRound.roundName,
      status: bettingRound.status,
      options: updatedVariables.map((variable) => ({
        id: variable.id,
        name: variable.name,
        is_winning_option: variable.is_winning_option,
        status: variable.status,
        totalBetsSweepCoinAmount: variable.totalBetsSweepCoinAmount,
        totalBetsGoldCoinAmount: variable.totalBetsGoldCoinAmount,
        betCountSweepCoin: variable.betCountSweepCoin,
        betCountGoldCoin: variable.betCountGoldCoin,
      })),
    };
  }

  // Betting Operations
  /**
   * Places a bet for a user on a given betting variable.
   *
   * Workflow:
   * 1. Validate the betting variable and round/stream status.
   * 2. Ensure the user does not already have an active bet in the same round.
   * 3. Deduct the bet amount from the user's wallet inside a transaction.
   * 4. Create and save the bet.
   * 5. Update the betting variable’s aggregated bet amounts and counts using a write lock
   *    to prevent race conditions.
   * 6. Commit the transaction or roll back on failure.
   *
   * @param userId - The ID of the user placing the bet.
   * @param placeBetDto - Data Transfer Object containing bettingVariableId, amount, and currencyType.
   * @returns The saved bet along with the round ID where the bet was placed.
   * @throws NotFoundException - If the betting variable or round is not found.
   * @throws BadRequestException - If the round/stream is closed, ended, or user already has an active bet.
   */
  async placeBet(
    userId: string,
    placeBetDto: PlaceBetDto,
  ): Promise<{ bet: Bet; roundId: string }> {
    const { bettingVariableId, amount, currencyType } = placeBetDto;
    this.enforceMax(amount, currencyType);
    // Fetch betting variable along with round and stream
    const bettingVariable = await this.bettingVariablesRepository.findOne({
      where: { id: bettingVariableId },
      relations: ['round', 'round.stream'],
    });

    // Validate betting variable existence
    if (!bettingVariable) {
      throw new NotFoundException(
        `Could not find an active betting variable with the specified ID. Please check the ID and try again.`,
      );
    }

    // Ensure the round is open for betting
    if (bettingVariable?.round?.status !== BettingRoundStatus.OPEN) {
      const message = await this.bettingRoundStatusMessage(
        bettingVariable.round.status,
      );
      throw new BadRequestException(message);
    }

    // Ensure the stream is not ended
    if (bettingVariable?.round?.stream?.status === StreamStatus.ENDED) {
      throw new BadRequestException(
        `This stream is Ended. You can only place bets during live and scheduled streams.`,
      );
    }

    // Ensure the user does not already have an active bet in the same round
    const existingBet = await this.betsRepository
      .createQueryBuilder('bet')
      .where('bet.userId = :userId', { userId })
      .andWhere('bet.status = :status', { status: BetStatus.Active })
      .andWhere('bet.roundId = :roundId', {
        roundId: bettingVariable?.round?.id,
      })
      .getOne();

    if (existingBet) {
      throw new BadRequestException(
        'You already have an active bet. Wait for it to resolve before placing a new one.',
      );
    }

    // Start transaction
    const queryRunner = this.dataSource.createQueryRunner();
    await queryRunner.connect();
    await queryRunner.startTransaction();

    let roundIdToUpdate: string | null = null;

    try {
      // Deduct bet amount from wallet (transactional)
      await this.walletsService.deductForBet(
        userId,
        amount,
        currencyType,
        `Bet ${amount} on "${bettingVariable.name}" for stream "${bettingVariable.round.stream.name}" (Round ${bettingVariable.round.roundName})`,
        queryRunner.manager,
      );

      // Create new bet entity
      const bet = this.betsRepository.create({
        userId,
        bettingVariableId,
        amount,
        currency: currencyType,
        stream: { id: bettingVariable.streamId },
        roundId: bettingVariable.roundId,
      });

      // Save bet within transaction
      const savedBet = await queryRunner.manager.save(bet);

      // Re-fetch betting variable with a pessimistic write lock to prevent race conditions
      const lockedBettingVariable = await queryRunner.manager.findOne(
        BettingVariable,
        {
          where: { id: bettingVariableId },
          lock: { mode: 'pessimistic_write' }, // prevents simultaneous updates
        },
      );

      if (!lockedBettingVariable) {
        throw new NotFoundException('Betting variable not found');
      }

      // Update betting variable totals based on currency type
      if (currencyType === CurrencyType.GOLD_COINS) {
        lockedBettingVariable.totalBetsGoldCoinAmount =
          Number(lockedBettingVariable.totalBetsGoldCoinAmount) +
          Number(amount);
        lockedBettingVariable.betCountGoldCoin =
          Number(lockedBettingVariable.betCountGoldCoin) + 1;
      } else if (currencyType === CurrencyType.SWEEP_COINS) {
        lockedBettingVariable.totalBetsSweepCoinAmount =
          Number(lockedBettingVariable.totalBetsSweepCoinAmount) +
          Number(amount);
        lockedBettingVariable.betCountSweepCoin =
          Number(lockedBettingVariable.betCountSweepCoin) + 1;
      }

      // Save updated betting variable
      await queryRunner.manager.save(lockedBettingVariable);

      // Capture roundId for response
      roundIdToUpdate = lockedBettingVariable.roundId;

      // Commit transaction
      await queryRunner.commitTransaction();

      return { bet: savedBet, roundId: roundIdToUpdate };
    } catch (error) {
      // Rollback transaction on failure
      await queryRunner.rollbackTransaction();
      throw error;
    } finally {
      // Always release query runner
      await queryRunner.release();
    }
  }
  /**
   * Ensures that the provided bet amount does not exceed the allowed maximum.
   *
   * @param amount - The bet amount to validate.
   * @throws {BadRequestException} If the bet amount exceeds MAX_AMOUNT_FOR_BETTING.
   *
   */
  private enforceMax(amount: number, currencyType: CurrencyType) {
    if (
      amount > MAX_AMOUNT_FOR_BETTING &&
      currencyType === CurrencyType.SWEEP_COINS
    ) {
      throw new BadRequestException(
        `The maximum allowed bet with ${CurrencyTypeText.SWEEP_COINS_TEXT} is ${MAX_AMOUNT_FOR_BETTING.toLocaleString(
          'en-US',
        )}. Your bet amount of ${amount.toLocaleString(
          'en-US',
        )} exceeds this limit. Please place a lower bet.`,
      );
    }
  }

  /**
   * Edits an existing bet for a user.
   *
   * Workflow:
   * 1. Validate the bet (ownership, existence, and active status).
   * 2. Validate the new betting variable, round, and stream status.
   * 3. Run inside a DB transaction:
   *    - Adjust the user’s wallet (refunds/deductions depending on currency/amount changes).
   *    - Update old and/or new betting variable totals and counts with pessimistic locks
   *      to prevent race conditions.
   *    - Save the updated bet with new values.
   * 4. Commit the transaction and emit a potential amount update event for the round.
   *
   * @param userId - The ID of the user editing the bet.
   * @param editBetDto - Contains betId, newCurrencyType, newAmount, newBettingVariableId.
   * @returns The updated bet details and the old betting amount for reference.
   * @throws NotFoundException - If bet or betting variable does not exist.
   * @throws BadRequestException - If bet/round/stream is in an invalid state or input is invalid.
   */
  async editBet(userId: string, editBetDto: EditBetDto) {
    const { newCurrencyType, newAmount, newBettingVariableId, betId } =
      editBetDto;
    this.enforceMax(newAmount, newCurrencyType);

    // Fetch the bet and verify ownership
    const betDetails = await this.betsRepository.findOne({
      where: { id: betId, userId }, // ensure only owner can edit
    });
    const oldBettingAmount = betDetails?.amount;

    if (!betDetails) {
      throw new NotFoundException(`Unable to find the selected bet.`);
    }

    // Ensure the bet is still active
    if (betDetails.status !== BetStatus.Active) {
      const message = await this.bettingStatusMessage(betDetails.status);
      throw new BadRequestException(message);
    }

    // Fetch new betting variable with round + stream relation
    const bettingVariable = await this.bettingVariablesRepository.findOne({
      where: { id: newBettingVariableId },
      relations: ['round', 'round.stream'],
    });

    if (!bettingVariable) {
      throw new NotFoundException(
        `Betting variable with ID ${newBettingVariableId} not found`,
      );
    }

    // Ensure the round is still open
    if (bettingVariable.round.status !== BettingRoundStatus.OPEN) {
      const message = await this.bettingRoundStatusMessage(
        bettingVariable.round.status,
      );
      throw new BadRequestException(message);
    }

    // Ensure stream is not ended
    if (bettingVariable.round.stream.status === StreamStatus.ENDED) {
      throw new BadRequestException(
        `This stream is ended. You can only place bets during live or scheduled streams.`,
      );
    }

    // Start transaction
    const queryRunner = this.dataSource.createQueryRunner();
    await queryRunner.connect();
    await queryRunner.startTransaction();

    let roundIdToUpdate: string | null = null;

    try {
      // --- Wallet Operations ---
      const oldAmount = Number(betDetails.amount);
      const newAmt = Number(newAmount);
      const oldCurrency = betDetails.currency;
      const newCurrency = newCurrencyType;

      // Validate new bet amount and currency type
      if (!Number.isFinite(newAmt) || newAmt <= 0) {
        throw new BadRequestException(
          'New amount must be a positive number greater than 0.',
        );
      }
      if (!Object.values(CurrencyType).includes(newCurrency)) {
        throw new BadRequestException('Invalid currency type.');
      }

      if (newCurrency !== oldCurrency) {
        // Case 1: Currency changed → refund old, deduct new
        if (oldCurrency === CurrencyType.GOLD_COINS) {
          await this.walletsService.addGoldCoins(
            userId,
            oldAmount,
            `Refund from bet currency change: ${oldAmount}`,
            queryRunner.manager,
          );
        } else {
          await this.walletsService.addSweepCoins(
            userId,
            oldAmount,
            `Refund from bet currency change: ${oldAmount}`,
            'refund',
            queryRunner.manager,
          );
        }

        // Deduct new currency
        await this.walletsService.deductForBet(
          userId,
          newAmt,
          newCurrency,
          `Bet amount deducted after currency change: ${newAmt}`,
          queryRunner.manager,
        );
      } else {
        // Case 2: Same currency → adjust only the difference
        const amountDiff = newAmt - oldAmount;
        if (amountDiff > 0) {
          // Deduct extra if new amount is higher
          await this.walletsService.deductForBet(
            userId,
            amountDiff,
            newCurrency,
            `Additional bet amount for edit: ${amountDiff}`,
            queryRunner.manager,
          );
        } else if (amountDiff < 0) {
          // Refund difference if new amount is lower
          const refundAmount = Math.abs(amountDiff);
          if (oldCurrency === CurrencyType.GOLD_COINS) {
            await this.walletsService.addGoldCoins(
              userId,
              refundAmount,
              `Refund from bet edit: ${refundAmount}`,
              queryRunner.manager,
            );
          } else {
            await this.walletsService.addSweepCoins(
              userId,
              refundAmount,
              `Refund from bet edit: ${refundAmount}`,
              'refund',
              queryRunner.manager,
            );
          }
        }
      }

      // --- Betting Variable Updates ---
      // Lock rows to avoid race conditions
      const lockedOldBettingVariable = await queryRunner.manager.findOne(
        BettingVariable,
        {
          where: { id: betDetails.bettingVariableId },
          lock: { mode: 'pessimistic_write' },
        },
      );
      const lockedNewBettingVariable = await queryRunner.manager.findOne(
        BettingVariable,
        {
          where: { id: newBettingVariableId },
          lock: { mode: 'pessimistic_write' },
        },
      );
      if (!lockedOldBettingVariable || !lockedNewBettingVariable) {
        throw new NotFoundException('Betting variable not found');
      }

      const isSameOption =
        lockedOldBettingVariable.id === lockedNewBettingVariable.id;

      // Update betting variable stats based on scenario
      if (isSameOption) {
        // Same option
        if (oldCurrency === newCurrency) {
          // Same currency → adjust totals only
          if (newCurrency === CurrencyType.GOLD_COINS) {
            lockedNewBettingVariable.totalBetsGoldCoinAmount = Math.max(
              0,
              Number(lockedNewBettingVariable.totalBetsGoldCoinAmount) -
              oldAmount +
              newAmt,
            );
          } else {
            lockedNewBettingVariable.totalBetsSweepCoinAmount = Math.max(
              0,
              Number(lockedNewBettingVariable.totalBetsSweepCoinAmount) -
              oldAmount +
              newAmt,
            );
          }
          // counts remain unchanged
        } else {
          // Same option but currency changed → move amounts and counts across currencies
          if (oldCurrency === CurrencyType.GOLD_COINS) {
            lockedNewBettingVariable.totalBetsGoldCoinAmount = Math.max(
              0,
              Number(lockedNewBettingVariable.totalBetsGoldCoinAmount) -
              oldAmount,
            );
            lockedNewBettingVariable.betCountGoldCoin = Math.max(
              0,
              Number(lockedNewBettingVariable.betCountGoldCoin) - 1,
            );
          } else {
            lockedNewBettingVariable.totalBetsSweepCoinAmount = Math.max(
              0,
              Number(lockedNewBettingVariable.totalBetsSweepCoinAmount) -
              oldAmount,
            );
            lockedNewBettingVariable.betCountSweepCoin = Math.max(
              0,
              Number(lockedNewBettingVariable.betCountSweepCoin) - 1,
            );
          }

          // Add to new currency
          if (newCurrency === CurrencyType.GOLD_COINS) {
            lockedNewBettingVariable.totalBetsGoldCoinAmount =
              Number(lockedNewBettingVariable.totalBetsGoldCoinAmount) + newAmt;
            lockedNewBettingVariable.betCountGoldCoin =
              Number(lockedNewBettingVariable.betCountGoldCoin) + 1;
          } else {
            lockedNewBettingVariable.totalBetsSweepCoinAmount =
              Number(lockedNewBettingVariable.totalBetsSweepCoinAmount) +
              newAmt;
            lockedNewBettingVariable.betCountSweepCoin =
              Number(lockedNewBettingVariable.betCountSweepCoin) + 1;
          }
        }
      } else {
        // Different option → subtract from old, add to new
        if (oldCurrency === CurrencyType.GOLD_COINS) {
          lockedOldBettingVariable.totalBetsGoldCoinAmount = Math.max(
            0,
            Number(lockedOldBettingVariable.totalBetsGoldCoinAmount) -
            oldAmount,
          );
          lockedOldBettingVariable.betCountGoldCoin = Math.max(
            0,
            Number(lockedOldBettingVariable.betCountGoldCoin) - 1,
          );
        } else {
          lockedOldBettingVariable.totalBetsSweepCoinAmount = Math.max(
            0,
            Number(lockedOldBettingVariable.totalBetsSweepCoinAmount) -
            oldAmount,
          );
          lockedOldBettingVariable.betCountSweepCoin = Math.max(
            0,
            Number(lockedOldBettingVariable.betCountSweepCoin) - 1,
          );
        }

        if (newCurrency === CurrencyType.GOLD_COINS) {
          lockedNewBettingVariable.totalBetsGoldCoinAmount =
            Number(lockedNewBettingVariable.totalBetsGoldCoinAmount) + newAmt;
          lockedNewBettingVariable.betCountGoldCoin =
            Number(lockedNewBettingVariable.betCountGoldCoin) + 1;
        } else {
          lockedNewBettingVariable.totalBetsSweepCoinAmount =
            Number(lockedNewBettingVariable.totalBetsSweepCoinAmount) + newAmt;
          lockedNewBettingVariable.betCountSweepCoin =
            Number(lockedNewBettingVariable.betCountSweepCoin) + 1;
        }
      }

      // --- Update bet entity ---
      betDetails.amount = newAmount;
      betDetails.currency = newCurrencyType;
      betDetails.bettingVariableId = newBettingVariableId;
      betDetails.roundId = bettingVariable.roundId;

      // Save changes
      await queryRunner.manager.save(betDetails);
      await queryRunner.manager.save(lockedOldBettingVariable);
      await queryRunner.manager.save(lockedNewBettingVariable);

      roundIdToUpdate = lockedNewBettingVariable.roundId;

      // Commit transaction
      await queryRunner.commitTransaction();

      // Emit update event for potential amounts (non-blocking)
      if (roundIdToUpdate) {
        try {
          await this.bettingGateway.emitPotentialAmountsUpdate(roundIdToUpdate);
        } catch (err) {
          Logger.warn(
            `emitPotentialAmountsUpdate failed for round ${roundIdToUpdate}: ${err?.message ?? err}`,
          );
        }
      }

      return { betDetails, oldBettingAmount };
    } catch (error) {
      // Rollback transaction on failure
      await queryRunner.rollbackTransaction();
      throw error;
    } finally {
      // Always release query runner
      await queryRunner.release();
    }
  }

  /**
   * Cancels a user's active bet if the round is still open.
   *
   * @param userId - The ID of the user requesting the cancellation
   * @param cancelBetDto - DTO containing the betId to be cancelled
   * @returns The cancelled bet entity
   *
   * @throws NotFoundException - If the bet does not exist or does not belong to the user
   * @throws BadRequestException - If the bet is not active or the round is already closed
   */
  async cancelBet(userId: string, cancelBetDto: CancelBetDto): Promise<Bet> {
    const { betId } = cancelBetDto;

    // Fetch bet with associated stream to validate ownership and existence
    const bet = await this.betsRepository.findOne({
      where: { id: betId, userId },
      relations: ['stream'],
    });

    // If no bet is found, throw an error
    if (!bet) {
      throw new NotFoundException(
        `The bet with ID '${betId}' was not found. It may have been cancelled or removed.`,
      );
    }

    // Ensure the bet is still active (not cancelled, completed, etc.)
    if (bet.status !== BetStatus.Active) {
      const message = await this.bettingStatusMessage(bet.status); // Fetch user-friendly status message
      throw new BadRequestException(message);
    }

    // Fetch the betting round with the specific betting variable related to the bet
    const bettingRound = await this.bettingRoundsRepository
      .createQueryBuilder('round')
      .leftJoinAndSelect(
        'round.bettingVariables',
        'variable',
        'variable.id = :variableId',
        { variableId: bet.bettingVariableId },
      )
      .where('round.id = :roundId', { roundId: bet.roundId })
      .getOne();

    // If the betting round is not open, the bet cannot be cancelled
    if (bettingRound.status !== BettingRoundStatus.OPEN) {
      throw new BadRequestException('This round is closed for betting.');
    }

    // Pass required data to handler for bet cancellation (refund, status update, etc.)
    const data = { bettingRound, bet };
    return await this.handleCancelBet(userId, data, bet.currency);
  }

  /**
   * Returns a user-friendly message based on the current betting variable status.
   *
   * @param status - The status of the betting variable (e.g., CREATED, LOCKED, WINNER, etc.)
   * @returns A string message describing why the action cannot proceed or the current state.
   */
  private async bettingRoundStatusMessage(status: string): Promise<string> {
    let message: string;

    switch (status) {
      case BettingVariableStatus.CANCELLED:
        // If the variable has been cancelled, further processing is not allowed
        message = `This bet round has already been cancelled and cannot be processed again.`;
        break;

      case BettingVariableStatus.CREATED:
        // If the variable is created but not yet open for betting
        message = `This betting round has been created but is not yet open for wagers.`;
        break;

      case BettingVariableStatus.LOCKED:
        // If the variable is locked, no more updates or bets are allowed
        message = `This bet round has already been locked and cannot be processed again.`;
        break;

      case BettingVariableStatus.LOSER:
        // If the result has already been declared as a loser
        message = `The result for this bet has already been announced.`;
        break;

      case BettingVariableStatus.WINNER:
        // If the result has already been declared as a winner
        message = `The result for this bet round has already been announced.`;
        break;

      default:
        // Fallback message for unknown or inactive status
        message = `We cannot proceed with your request because this bet Variable is not currently active.`;
    }

    return message;
  }

  /**
   * Returns a user-friendly message based on the current bet status.
   *
   * @param status - The current status of the bet (e.g., Cancelled, Pending, Won, Lost)
   * @returns A string message describing why the action cannot proceed or the current state of the bet
   */
  private async bettingStatusMessage(status: string): Promise<string> {
    let message: string;

    switch (status) {
      case BetStatus.Cancelled:
        // Bet has already been cancelled; cannot perform further actions
        message = `This bet has already been cancelled and cannot be processed again.`;
        break;

      case BetStatus.Pending:
        // Bet is still pending; cannot be processed until resolved
        message = `This bet status is pending and cannot be processed.`;
        break;

      case BetStatus.Lost:
        // Bet has been resolved as lost; further actions not allowed
        message = `The result for this bet has already been announced.`;
        break;

      case BetStatus.Won:
        // Bet has been resolved as won; further actions not allowed
        message = `The result for this bet has already been announced.`;
        break;

      default:
        // Fallback message for unknown or inactive bet statuses
        message = `We cannot proceed with your request because this bet is not currently active.`;
    }

    return message;
  }

  /**
   * Handles the cancellation of a user's bet, including refunding the amount
   * and updating betting variable statistics within a transactional scope.
   *
   * @param userId - ID of the user cancelling the bet
   * @param data - Contains the bet and corresponding betting round
   * @param currencyType - Currency type used for the bet (GOLD_COINS or SWEEP_COINS)
   * @returns The updated Bet entity with status set to Cancelled
   */
  private async handleCancelBet(
    userId: string,
    data: any,
    currencyType: CurrencyType,
  ): Promise<Bet> {
    // Create a database transaction to ensure atomic updates
    const queryRunner = this.dataSource.createQueryRunner();
    await queryRunner.connect();
    await queryRunner.startTransaction();

    try {
      const { bettingRound, bet } = data;

      // Lock the betting variable row to prevent race conditions while updating totals
      const bettingVariable = await queryRunner.manager
        .getRepository(BettingVariable)
        .createQueryBuilder('bv')
        .where('bv.id = :id', { id: bet.bettingVariableId })
        .setLock('pessimistic_write')
        .getOne();

      if (!bettingVariable) {
        throw new NotFoundException('Betting variable not found for this bet');
      }

      const amount = Number(bet.amount);
      const refundMessage = `Refund ${amount} for canceled bet on ${bettingVariable.name} in stream ${bet.stream.name} (${bettingRound.roundName})`;

      // Refund the user and update betting variable totals depending on currency type
      if (currencyType === CurrencyType.GOLD_COINS) {
        await this.walletsService.addGoldCoins(
          userId,
          bet.amount,
          refundMessage,
          queryRunner.manager,
        );
        bettingVariable.totalBetsGoldCoinAmount =
          Number(bettingVariable.totalBetsGoldCoinAmount) - amount;
        bettingVariable.betCountGoldCoin -= 1;
      } else {
        await this.walletsService.addSweepCoins(
          userId,
          bet.amount,
          refundMessage,
          'refund',
          queryRunner.manager,
        );
        bettingVariable.totalBetsSweepCoinAmount =
          Number(bettingVariable.totalBetsSweepCoinAmount) - amount;
        bettingVariable.betCountSweepCoin -= 1;
      }

      // Mark the bet as cancelled
      bet.status = BetStatus.Cancelled;

      // Save changes within the transaction
      await queryRunner.manager.save(bet);
      await queryRunner.manager.save(bettingVariable);

      // Commit the transaction after successful updates
      await queryRunner.commitTransaction();
      return bet;
    } catch (error) {
      // Rollback transaction in case of errors
      await queryRunner.rollbackTransaction();
      throw error;
    } finally {
      // Release the query runner
      await queryRunner.release();
    }
  }

  // Result Declaration and Payout
  /**
   * Declares a winner for a given betting variable (option) in a betting round.
   * Handles payouts for winning bets, updates losing bets, closes the round,
   * and emits relevant events and notifications to users.
   *
   * @param variableId - ID of the betting variable that won
   */
  async declareWinner(variableId: string): Promise<void> {
    // Fetch the betting variable and associated round/stream
    const bettingVariable = await this.findBettingVariableById(variableId);

    // Ensure the round is locked before declaring a winner
    this.validateRoundLocked(bettingVariable);

    // Begin a transactional scope to ensure atomic updates
    const queryRunner = this.dataSource.createQueryRunner();
    await queryRunner.connect();
    await queryRunner.startTransaction();

    try {
      await this.markWinnerAndLosers(queryRunner, bettingVariable);

      // Fetch all active bets for this variable
      const allStreamBets = await this.fetchActiveBets(
        queryRunner,
        bettingVariable,
      );

      // If there are no active bets, close the round and emit events
      if (!allStreamBets || allStreamBets.length === 0) {
        Logger.log('No active bets found for this round');
        await this.closeRound(queryRunner, bettingVariable);
        await queryRunner.commitTransaction();
        this.bettingGateway.emitWinnerDeclared(
          bettingVariable.stream.id,
          bettingVariable.id,
          bettingVariable.name,
          [], // No winners
          [], // No losers
        );
        this.streamGateway.emitStreamListEvent(StreamList.StreamBetUpdated);
        return;
      }

      const roundCalculation = await this.calculateRoundPayouts(
        bettingVariable.id,
        bettingVariable.round.id,
      );

      const refundAllGoldWinners = roundCalculation.gold.totalLosingBetCount == 0;
      const refundAllSweepWinners = roundCalculation.sweep.totalLosingBetCount == 0;

      const processedBets = [];

      allStreamBets.forEach((item) => {
        let isWon = false;
        let betData = {
          id: item.id,
          userId: item.userId,
          status: BetStatus.Lost,
          currency: item.currency,
          amount: item.amount,
          payoutAmount: 0,
          refundAmount: 0,
          processedAt: new Date(),
          isProcessed: true,
          isFromNoWinners: false,
          originalBet: item,
        };

        const isSweep = betData.currency === "sweep_coins";

        if (item.bettingVariableId === bettingVariable.id) {
          betData.status = BetStatus.Won;
          isWon = true;
        }

        const betAmount = Number(item.amount);
        let refundAllWinners = refundAllSweepWinners;
        let roundData = roundCalculation.sweep;

        if (!isSweep) {
          refundAllWinners = refundAllGoldWinners;
          roundData = roundCalculation.gold;
        }

        const variableData = roundData.round[item.bettingVariableId];

        if (refundAllWinners && isWon) {
          betData.refundAmount = betAmount;
          betData.isFromNoWinners = true;
        } else if (isWon) {
          betData.payoutAmount = (round(betAmount / variableData.totalBetAmount, 2) * variableData.totalPayout) + (variableData.isPayoutLessThanLimit ? betAmount : 0);
        } else {
          betData.refundAmount = round(betAmount / variableData.totalBetAmount, 2) * variableData.totalRefundAmount;
        }

        processedBets.push(betData);
      });

      await this.processClosingBets(
        queryRunner,
        processedBets,
        bettingVariable.round.roundName,
      );

      await this.platformPayoutService.recordPayout(
        queryRunner,
        roundCalculation.sweep.round[bettingVariable.id].totalPlatformSplit,
        bettingVariable,
      );

      // Close the betting round
      await this.closeRound(queryRunner, bettingVariable);

      // Fetch winning bets with user info to send notifications
      const winningBetsWithUserInfo = await queryRunner.manager.find(Bet, {
        where: { bettingVariableId: variableId, status: BetStatus.Won },
        relations: ['user'],
      });

      const winners = winningBetsWithUserInfo.map((bet) => ({
        userId: bet.userId,
        username: bet.user?.username,
        amount: bet?.payoutAmount,
        currencyType: bet?.currency,
        roundName: bettingVariable?.round?.roundName,
        email: bet.user?.email,
      }));

      // Fetch losing bets with user info from OTHER betting variables only
      const losingBetsWithUserInfo = await queryRunner.manager.find(Bet, {
        where: {
          roundId: bettingVariable.roundId,
          status: BetStatus.Lost,
          bettingVariableId: Not(variableId) // Only bets on non-winning options
        },
        relations: ['user', 'bettingVariable', 'round'],
      });

      const losers = losingBetsWithUserInfo.map((bet) => ({
        userId: bet.userId,
        username: bet.user?.username,
      }));

      // Commit the transaction after processing all bets
      await queryRunner.commitTransaction();

      // Emit events for frontend and bot notifications
      this.bettingGateway.emitWinnerDeclared(
        bettingVariable.stream.id,
        bettingVariable.id,
        bettingVariable.name,
        winners,
        losers,
        {
          goldCoin:
            roundCalculation.gold.totalWinningBetCount === 0 || roundCalculation.gold.totalLosingBetCount === 0,
          sweepCoin:
            roundCalculation.sweep.totalWinningBetCount === 0 || roundCalculation.sweep.totalLosingBetCount === 0,
        },
      );
      this.streamGateway.emitStreamListEvent(StreamList.StreamBetUpdated);

      // Send "Winner Declared" message to all participants (winners + losers) in parallel
      // Using allSettled to ensure all notifications are attempted even if some fail
      const allParticipants = [...winners, ...losers];
      const winnerDeclarationResults = await Promise.allSettled(
        allParticipants.map((participant) =>
          this.bettingGateway.emitBotMessageForWinnerDeclaration(
            participant.userId,
            participant.username,
            bettingVariable.name,
          ),
        ),
      );

      // Log any failed "Winner Declared" notifications
      winnerDeclarationResults.forEach((result, index) => {
        if (result.status === 'rejected') {
          const participant = allParticipants[index];
          Logger.error(
            `Failed to send "Winner Declared" notification to user ${participant.userId} (${participant.username})`,
            result.reason,
          );
        }
      });

      // Notify winners and store results
      await Promise.allSettled(
        winners.map(async (winner) =>
          Promise.allSettled([
            this.bettingGateway.emitBotMessageToWinner(
              winner.userId,
              winner.username,
              winner.roundName,
              winner.amount,
              winner.currencyType,
            ),
            this.notificationService.addWinResult(
              bettingVariable.stream.id,
              bettingVariable.stream.name,
              winner.userId,
              winner.roundName,
              winner.amount,
              winner.currencyType,
            ),
          ]).catch((error) =>
            Logger.error(
              `Failed to notify winner ${winner.userId}`,
              error,
            ),
          ),
        ),
      );

<<<<<<< HEAD
      // Notify losers and store results
      if (winningSweepCoinBets.length > 0 || winningGoldCoinBets.length > 0) {
        await Promise.allSettled(
          losingBetsWithUserInfo.map(async (bet) =>
            Promise.allSettled([
=======
      // Log any failed winner notification batches (outer failures)
      winnerNotificationResults.forEach((result, index) => {
        if (result.status === 'rejected') {
          const winner = winners[index];
          Logger.error(
            `Failed to send winner notification batch to user ${winner.userId} (${winner.username})`,
            result.reason,
          );
        }
      });

      // Notify losers with their specific loss message
      if (roundCalculation.gold.totalWinningBetCount > 0 || roundCalculation.sweep.totalWinningBetCount > 0) {
        const loserNotificationResults = await Promise.allSettled(
          losingBetsWithUserInfo.map(async (bet) => {
            const notificationResults = await Promise.allSettled([
>>>>>>> b56fc22b
              this.bettingGateway.emitBotMessageToLoser(
                bet.userId,
                bet.user?.username,
                bet.round.roundName,
              ),
              this.notificationService.addLossResult(
                bettingVariable.stream.id,
                bettingVariable.stream.name,
                bet.userId,
                bet.round.roundName,
                bet.amount,
                bet.currency,
              ),
            ]).catch((error) =>
              Logger.error(`Failed to notify loser ${bet.userId}`, error),
            ),
          ),
        );
      }

      // Track all participants
      const participants = [
        ...winners.map((w) => w.userId),
        ...losingBetsWithUserInfo.map((b) => b.userId),
      ];

      if (participants.length > 0) {
        await this.notificationService
          .addStreamParticipants(bettingVariable.stream.id, participants)
          .catch((error) =>
            Logger.error(
              `Failed to track participants for stream ${bettingVariable.stream.id}`,
              error,
            ),
          );
      }
    } catch (error) {
      // Rollback transaction in case of any errors
      await queryRunner.rollbackTransaction();
      console.error('Error in declareWinner:', error);
      throw error;
    } finally {
      // Release query runner
      await queryRunner.release();
    }
  }

  private calculatePerCurrencyRoundPayout(currency, winningOptions, losingOptions) {
    const MAX_PAYOUT = 4;

    const betAmountVariable = currency == "sweep" ? "totalBetsSweepCoinAmount" : "totalBetsGoldCoinAmount";
    const betCountVariable = currency == "sweep" ? "betCountSweepCoin" : "betCountGoldCoin";

    const totalWinningBetAmount = Number(winningOptions[betAmountVariable]);
    const totalLosingBetAmount = losingOptions.reduce((sum, item) => sum += Number(item[betAmountVariable]), 0);

    const totalWinningBetCount = Number(winningOptions[betCountVariable]);
    const totalLosingBetCount = losingOptions.reduce((sum, item) => sum += Number(item[betCountVariable]), 0);

    const potentialPayout = totalWinningBetAmount * MAX_PAYOUT;
    const totalWinningPayout = potentialPayout <= totalLosingBetAmount
      ? potentialPayout
      : totalLosingBetAmount;

    const totalPlatformSplit = totalWinningPayout * (currency == "sweep" ? 0.15 : 0);

    let perRoundData = [{
      id: winningOptions.id,
      totalBetAmount: Number(winningOptions[betAmountVariable]),
      totalPayout: totalWinningPayout - totalPlatformSplit,
      totalPlatformSplit: totalPlatformSplit,
      totalRefundAmount: 0,
      isPayoutLessThanLimit: potentialPayout > totalWinningPayout
    }];

    losingOptions.forEach((item) => {
      perRoundData.push({
        id: item.id,
        totalBetAmount: Number(item[betAmountVariable]),
        totalPayout: 0,
        totalPlatformSplit: 0,
        totalRefundAmount: 0,
        isPayoutLessThanLimit: false
      })
    })

    if (potentialPayout < totalLosingBetAmount) {
      const totalPayout = totalWinningPayout - totalWinningBetAmount;
      const totalAmountToSplit = totalLosingBetAmount - totalPayout;

      perRoundData = perRoundData.map((item) => {
        if (item.id !== winningOptions.id) {
          item.totalRefundAmount = (round(item.totalBetAmount / totalLosingBetAmount, 2) * totalAmountToSplit);
        }

        return item;
      })
    }

    const summarizedRoundData = {};

    perRoundData.forEach((item) => {
      summarizedRoundData[item.id] = item;
    })

    return {
      round: summarizedRoundData,
      totalWinningBetAmount,
      totalLosingBetAmount,
      totalWinningBetCount,
      totalLosingBetCount
    };
  }

  private async calculateRoundPayouts(winningOption, betRound) {
    const variables = await this.bettingVariablesRepository.find({
      where: {
        roundId: betRound
      }
    });

    const winningOptions = variables.filter((item) => item.id == winningOption).at(0);
    const losingOptions = variables.filter((item) => item.id != winningOption);

    const sweepCalculation = this.calculatePerCurrencyRoundPayout("sweep", winningOptions, losingOptions);
    const goldCalculation = this.calculatePerCurrencyRoundPayout("gold", winningOptions, losingOptions);

    return {
      sweep: sweepCalculation,
      gold: goldCalculation,
    }
  }

  /**
   * Validates that a betting round is locked and ready for declaring a winner.
   * Throws exceptions if the betting variable or its associated round is invalid
   * or if the round status is not suitable for winner declaration.
   *
   * @param bettingVariable - The betting variable to validate
   * @throws BadRequestException if validation fails
   */
  private validateRoundLocked(bettingVariable: BettingVariable) {
    // Ensure a betting variable is provided
    if (!bettingVariable) {
      throw new BadRequestException('Betting variable is required');
    }

    // Ensure the betting variable is associated with a round
    if (!bettingVariable.round) {
      throw new BadRequestException(
        'Betting variable must have an associated round',
      );
    }

    // Check if the round is already closed
    if (bettingVariable.round.status === BettingRoundStatus.CLOSED) {
      throw new BadRequestException(
        'This round is already closed. Winner has already been declared for this round.',
      );
    }

    // Ensure the round is locked before declaring a winner
    if (bettingVariable.round.status !== BettingRoundStatus.LOCKED) {
      throw new BadRequestException(
        'Betting round must be locked before declaring a winner',
      );
    }
  }

  /**
   * Marks the provided betting variable as the winner and updates
   * all other variables in the same round as losers.
   *
   * @param queryRunner - TypeORM query runner for transactional operations
   * @param bettingVariable - The betting variable to mark as winner
   */
  private async markWinnerAndLosers(
    queryRunner,
    bettingVariable: BettingVariable,
  ) {
    // Mark the current variable as the winning option
    bettingVariable.status = BettingVariableStatus.WINNER;
    bettingVariable.is_winning_option = true;
    await queryRunner.manager.save(bettingVariable);

    // Mark all other variables in the same round as losers
    await queryRunner.manager.update(
      BettingVariable,
      {
        round: { id: bettingVariable.round.id }, // Filter by same round
        id: Not(bettingVariable.id), // Exclude the winning variable
      },
      { status: BettingVariableStatus.LOSER }, // Set status to LOSER
    );
  }

  /**
   * Fetches all active bets for a given betting variable within its stream and round.
   *
   * @param queryRunner - TypeORM query runner for transactional operations
   * @param bettingVariable - The betting variable whose active bets should be fetched
   * @returns Array of active Bet entities, filtered for validity
   */
  private async fetchActiveBets(queryRunner, bettingVariable: BettingVariable) {
    try {
      // Ensure the provided betting variable has necessary references
      if (
        !bettingVariable ||
        !bettingVariable.stream ||
        !bettingVariable.roundId
      ) {
        Logger.log('Invalid bettingVariable provided to fetchActiveBets');
        return [];
      }

      // Fetch bets that are active, belong to the same round, and are in the same stream
      const bets = await queryRunner.manager.find(Bet, {
        where: {
          bettingVariable: { stream: { id: bettingVariable.stream.id } }, // Stream filter
          roundId: bettingVariable.roundId, // Round filter
          status: BetStatus.Active, // Only active bets
        },
        relations: ['bettingVariable', 'round'], // Include related entities
      });

      // Filter out any invalid or incomplete bets
      return bets.filter(
        (bet) =>
          bet &&
          bet.id &&
          bet.bettingVariableId &&
          bet.amount !== null &&
          bet.amount !== undefined &&
          bet.currency &&
          bet.round,
      );
    } catch (error) {
      // Log error and return empty array if something goes wrong
      console.error('Error fetching active bets:', error);
      return [];
    }
  }

  private async processRefund(queryRunner, betData, description, bettingVariableName) {
    await this.walletsService.updateBalance(
      betData.userId,
      betData.refundAmount,
      betData.currency,
      TransactionType.REFUND,
      description,
      undefined,
      undefined,
      queryRunner.manager,
    );

    const userObj = await this.usersService.findUserByUserId(betData.userId);

    await this.bettingGateway.emitBotMessageVoidRound(
      betData.userId,
      userObj.username,
      bettingVariableName,
    )
  }

  private async processClosingBets(
    queryRunner,
    betData,
    bettingVariableName
  ) {
    for (const bet of betData) {
      const originalBet = bet.originalBet;

      originalBet.status = bet.status;
      originalBet.payoutAmount = bet.payoutAmount;
      originalBet.refundAmount = bet.refundAmount;
      originalBet.processedAt = bet.processedAt;
      originalBet.isProcessed = bet.isProcessed;

      const isFromNoWinners = bet.isFromNoWinners;

      await queryRunner.manager.save(originalBet);

      if (isFromNoWinners) {
        await this.processRefund(
          queryRunner,
          bet,
          `${bet.refundAmount} ${bet.currency} refunded - bet round closed with no winners.`,
          bettingVariableName
        )
      } else {
        if (bet.status === BetStatus.Won) {
          if (bet.payoutAmount > 0) {
            await this.walletsService.creditWinnings(
              bet.userId,
              bet.payoutAmount,
              bet.currency,
              `Winnings from bet on ${bettingVariableName}`,
              queryRunner.manager,
            );
          }

          if (bet.refundAmount > 0) {
            await this.processRefund(
              queryRunner,
              bet,
              `${bet.refundAmount} ${bet.currency} refunded - refunded due to 4:1 odds limit.`,
              bettingVariableName
            )
          }
        } else if (bet.status === BetStatus.Lost) {

          await this.walletsService.createTransactionData(
            bet.userId,
            TransactionType.BET_LOST,
            bet.currency,
            bet.amount,
            `${bet.amount} ${bet.currency} debited - bet lost.`,
            queryRunner.manager,
          );

          if (bet.refundAmount > 0) {
            await this.processRefund(
              queryRunner,
              bet,
              `${bet.refundAmount} ${bet.currency} refunded - refunded due to 4:1 odds limit.`,
              bettingVariableName
            )
          }
        }
      }
    }
  }

  /**
   * Closes a betting round associated with a betting variable.
   * Marks the round status as CLOSED and saves it in the database using the provided queryRunner.
   *
   * @param queryRunner - TypeORM QueryRunner to handle the database transaction
   * @param bettingVariable - The betting variable whose round needs to be closed
   */
  private async closeRound(queryRunner, bettingVariable: BettingVariable) {
    // Retrieve the round from the betting variable if available
    let round = bettingVariable.round;

    // If round is not attached to the variable, fetch it from the repository
    if (!round) {
      round = await this.bettingRoundsRepository.findOne({
        where: { id: bettingVariable.roundId },
      });
    }

    // If round exists, update its status to CLOSED
    if (round) {
      round.status = BettingRoundStatus.CLOSED;
      // Save the updated round within the current transaction
      await queryRunner.manager.save(round);
    }
  }

  // Utility Methods
  /**
   * Locks a betting variable to prevent further bets from being placed.
   * Typically called before declaring a winner for the associated round.
   *
   * @param variableId - The ID of the betting variable to lock
   * @returns The updated BettingVariable entity with status set to LOCKED
   */
  async lockBetting(variableId: string): Promise<BettingVariable> {
    // Update the status of the betting variable to LOCKED
    // Delegates the actual update to a helper method `updateBettingVariableStatus`
    const updatedVariable = await this.updateBettingVariableStatus(
      variableId,
      BettingVariableStatus.LOCKED,
    );

    // Fetch the betting variable with relations to get stream and round info
    const bettingVariable = await this.findBettingVariableById(variableId);

    // Emit socket events to notify frontend of the status change
    if (bettingVariable.stream && bettingVariable.roundId) {
      // Emit betting locked event to the specific stream
      this.bettingGateway.emitBettingStatus(
        bettingVariable.stream.id,
        bettingVariable.roundId,
        BettingRoundStatus.LOCKED,
      );

      // Emit stream list update event to all clients in 'streambet' room
      this.streamGateway.emitStreamListEvent(StreamList.StreamBetUpdated);
    } else {
      Logger.warn(
        `[lockBetting] Missing stream or roundId - cannot emit events`,
      );
    }

    return updatedVariable;
  }

  /**
   * Fetches all bets for a specific user, optionally filtering only active bets.
   *
   * @param userId - The ID of the user whose bets are being fetched
   * @param active - Optional flag to fetch only active bets (default: false)
   * @returns A promise that resolves to an array of Bet entities
   */
  async getUserBets(userId: string, active: boolean = false): Promise<Bet[]> {
    // Initialize the base where clause with the userId
    const whereClause: Record<string, unknown> = { userId };

    Logger.log('Fetching user bets...'); // Debug log

    // If the active flag is true, add a status filter for active bets
    if (active) {
      whereClause.status = BetStatus.Active;
    }

    // Fetch bets from the repository
    // Include relations for bettingVariable and its associated stream
    // Order the results by creation date descending (most recent first)
    return this.betsRepository.find({
      where: whereClause,
      relations: ['bettingVariable', 'bettingVariable.stream'],
      order: { createdAt: 'DESC' },
    });
  }

  /**
   * Fetches all betting variables (options) along with their bets for a specific stream.
   *
   * @param streamId - The ID of the stream whose betting variables and bets are being fetched
   * @returns A promise that resolves to an array of BettingVariable entities with their associated bets
   */
  async getStreamBets(streamId: string): Promise<BettingVariable[]> {
    // Fetch betting variables for the given stream ID
    // Include all associated bets for each betting variable
    return this.bettingVariablesRepository.find({
      where: { stream: { id: streamId } },
      relations: ['bets'], // Eager load all bets associated with each betting variable
    });
  }

  /**
   * Retrieves a bet by its ID along with its related entities.
   *
   * @param betId - The unique identifier of the bet to fetch
   * @returns A promise that resolves to the Bet entity, including its betting variable, round, and stream
   * @throws NotFoundException if the bet with the given ID does not exist
   */
  async getBetById(betId: string): Promise<Bet> {
    // Fetch the bet by ID, including relations: betting variable, its round, and the stream
    const bet = await this.betsRepository.findOne({
      where: { id: betId },
      relations: ['bettingVariable', 'bettingVariable.round', 'stream'],
    });

    // Throw an error if the bet is not found
    if (!bet) {
      throw new NotFoundException(`Bet with ID ${betId} not found`);
    }

    return bet;
  }

  /**
   * Finds the potential winning amount for a user's active bet in a given round.
   *
   * @param userId - The ID of the user
   * @param roundId - The ID of the betting round
   * @returns An object containing bet details and potential winnings, or null if no active bet exists
   * @throws NotFoundException if any error occurs while fetching bet or round data
   */
  async findPotentialAmount(userId: string, roundId: string) {
    try {
      // Fetch the betting round along with its betting variables
      const bettingRound = await this.bettingRoundsRepository.findOne({
        where: { id: roundId },
        relations: ['bettingVariables'],
      });

      // Fetch the user's active bet in this round with variable details
      const bets = await this.betsRepository
        .createQueryBuilder('bet')
        .leftJoin('bet.bettingVariable', 'bettingVariable')
        .leftJoin('bettingVariable.round', 'round')
        .where('bet.userId = :userId', { userId })
        .andWhere('round.id = :roundId', { roundId })
        .andWhere('bet.status = :status', { status: BetStatus.Active })
        .select([
          'bet.id AS betId',
          'bet.amount AS betamount',
          'bet.currency AS betcurrency',
          'bet.status AS betstatus',
          'bettingVariable.id AS variableId',
          'bettingVariable.name AS variablename',
          'bettingVariable.total_bets_gold_coin_amount AS variableTotalGoldCoins',
          'bettingVariable.total_bets_sweep_coin_amount AS variableTotalSweepCoins',
          'bettingVariable.bet_count_gold_coin AS betCountFreeGoldCoin',
          'bettingVariable.bet_count_sweep_coin AS betCountSweepCoin',
        ])
        .getRawOne();

      // Return null if no active bet is found
      if (!bets || bets.betstatus !== BetStatus.Active) {
        return null;
      }

      // Calculate potential winnings for Gold Coins and Sweep Coins
      const { potentialSweepCoinAmt, potentialGoldCoinAmt, betAmount } =
        this.potentialAmountCal(bettingRound, bets);

      // Return structured response
      return {
        betId: bets.betid,
        status: bettingRound.status,
        optionName: bets.variablename,
        potentialSweepCoinAmt,
        potentialGoldCoinAmt,
        betAmount,
        currencyType: bets.betcurrency,
      };
    } catch (e) {
      console.error('Error fetching potential amount:', e.message);
      throw new NotFoundException(e.message);
    }
  }

  /**
   * Calculates potential winning amounts for all active bets in a given betting round.
   *
   * @param roundId - The ID of the betting round
   * @returns An array of objects containing user bet details and potential winnings
   * @throws NotFoundException if the betting round does not exist or an error occurs
   */
  async findPotentialAmountsForAllUsers(roundId: string) {
    try {
      // Fetch the betting round along with its betting variables
      const bettingRound = await this.bettingRoundsRepository.findOne({
        where: { id: roundId },
        relations: ['bettingVariables'],
      });

      if (!bettingRound) {
        throw new NotFoundException(`Round with ID ${roundId} not found`);
      }

      // Fetch all active bets for this round along with user and variable details
      const allBets = await this.betsRepository
        .createQueryBuilder('bet')
        .leftJoin('bet.bettingVariable', 'bettingVariable')
        .leftJoin('bettingVariable.round', 'round')
        .leftJoin('bet.user', 'user')
        .where('round.id = :roundId', { roundId })
        .andWhere('bet.status = :status', { status: BetStatus.Active })
        .select([
          'bet.id AS betId',
          'bet.amount AS betamount',
          'bet.currency AS betcurrency',
          'bet.status AS betstatus',
          'bet.userId AS userId',
          'user.username AS username',
          'bettingVariable.id AS variableId',
          'bettingVariable.name AS variablename',
          'bettingVariable.total_bets_gold_coin_amount AS variableTotalGoldCoins',
          'bettingVariable.total_bets_sweep_coin_amount AS variableTotalSweepCoins',
          'bettingVariable.bet_count_gold_coin AS betCountFreeGoldCoin',
          'bettingVariable.bet_count_sweep_coin AS betCountSweepCoin',
        ])
        .getRawMany();

      const potentialAmounts = [];

      // Iterate through each active bet to calculate potential winnings
      for (const bet of allBets) {
        if (bet.betstatus === BetStatus.Active) {
          try {
            // Calculate potential winnings for Gold Coins and Sweep Coins
            const { potentialSweepCoinAmt, potentialGoldCoinAmt, betAmount } =
              this.potentialAmountCal(bettingRound, bet);

            potentialAmounts.push({
              userId: bet.userid,
              username: bet.username,
              betId: bet.betid,
              status: bettingRound.status,
              optionName: bet.variablename,
              potentialSweepCoinAmt,
              potentialGoldCoinAmt,
              betAmount,
              currencyType: bet.betcurrency,
              bettingVariableId: bet.variableid,
            });
          } catch (e) {
            console.error(
              `Error calculating potential amount for user ${bet.userid}:`,
              e.message,
            );
            // Continue processing other bets even if one fails
          }
        }
      }

      return potentialAmounts;
    } catch (e) {
      console.error(
        'Error finding potential amounts for all users:',
        e.message,
      );
      throw new NotFoundException(e.message);
    }
  }
  /**
   * Calculates the potential winning amount for a user’s bet in a betting round.
   *
   * This method estimates the potential reward based on the total pool size,
   * user's selected betting option, bet currency (GOLD_COIN  or SWEEP_COINS),
   * and bet amount. For SWEEP_COINS, a platform fee of 15% is applied before payout.
   *
   * @param {any} bettingRound - The current betting round object which includes all betting variables.
   * @param {any} bets - The user's bet object containing details such as amount, currency, and selected variable.
   *
   *
   */
  private potentialAmountCal(bettingRound, bets: any) {
    try {
      let goldCoinBetAmtForLoginUser = 0;
      let sweepCoinBetAmtForLoginUser = 0;
      //bet amount of login user
      const betAmount = Number(bets?.betamount || 0);

      if (bets.betcurrency === CurrencyType.GOLD_COINS) {
        goldCoinBetAmtForLoginUser = betAmount || 0;
      }

      if (bets.betcurrency === CurrencyType.SWEEP_COINS) {
        sweepCoinBetAmtForLoginUser = betAmount || 0;
      }

      const bettingVariables = bettingRound?.bettingVariables || [];
      // Find the user's option in the latest bettingVariables
      const userOption = bettingVariables.find(
        (v) => v.id === bets.variableid || v.id === bets.variableId,
      );

      const opposingOptions = bettingVariables.filter(
        (item) => item.id !== userOption.id,
      );

      const userOptionTotalGoldCoinAmount = Number(
        userOption?.totalBetsGoldCoinAmount || 0,
      );
      const userOptionTotalSweepCoinAmt = Number(
        userOption?.totalBetsSweepCoinAmount || 0,
      );
      const userOptionGoldCoinCount = Number(userOption?.betCountGoldCoin || 0);
      const userOptionSweepCoinCount = Number(
        userOption?.betCountSweepCoin || 0,
      );

      const opposingGoldCoinAmount = opposingOptions.reduce(
        (sum, v) => sum + Number(v.totalBetsGoldCoinAmount || 0),
        0,
      );

      const opposingPotSweepCoinAmount = opposingOptions.reduce(
        (sum, v) => sum + Number(v.totalBetsSweepCoinAmount || 0),
        0,
      );

      const opposingPotSweepCoinAmountAfterPlatformFee =
        opposingPotSweepCoinAmount * 0.85;

      const goldPotPerBettor =
        userOptionGoldCoinCount > 0
          ? round(opposingGoldCoinAmount / userOptionGoldCoinCount, 2)
          : 0;
      const sweepPotPerBettor =
        userOptionSweepCoinCount > 0
          ? round(
            opposingPotSweepCoinAmountAfterPlatformFee /
            userOptionSweepCoinCount,
            2,
          )
          : 0;

      console.log({
        opposingGoldCoinAmount,
        userOptionGoldCoinCount,
        goldPotPerBettor,
        userOptionSweepCoinCount,
        opposingPotSweepCoinAmount,
        sweepPotPerBettor,
      });

      // --- MAIN LOGIC: always calculate from scratch ---
      let potentialGoldCoinAmt = goldCoinBetAmtForLoginUser;

      if (
        bets.betcurrency === CurrencyType.GOLD_COINS &&
        userOptionGoldCoinCount > 0
      ) {
        potentialGoldCoinAmt += goldPotPerBettor;
      }

      let potentialSweepCoinAmt = sweepCoinBetAmtForLoginUser;

      if (
        bets.betcurrency === CurrencyType.SWEEP_COINS &&
        userOptionSweepCoinCount > 0
      ) {
        potentialSweepCoinAmt += sweepPotPerBettor;
      }
      // --- END MAIN LOGIC ---

      return {
        potentialSweepCoinAmt,
        potentialGoldCoinAmt: Math.floor(potentialGoldCoinAmt),
        betAmount,
      };
    } catch (e) {
      console.error(e);
      throw new NotFoundException(e.message);
    }
  }

  /**
   * Updates the status of a betting round while enforcing allowed transitions.
   *
   * Allowed transitions:
   *   - 'created' -> 'open'
   *   - 'open' -> 'locked'
   *
   * Emits relevant websocket events to notify users of status changes.
   *
   * @param roundId - ID of the betting round
   * @param newStatus - New status to set ('created' | 'open' | 'locked')
   * @returns The updated BettingRound entity
   * @throws NotFoundException if the round does not exist or cannot be locked due to insufficient bets
   * @throws BadRequestException if the status transition is invalid
   */
  async updateRoundStatus(
    roundId: string,
    newStatus: 'created' | 'open' | 'locked',
  ): Promise<BettingRound> {
    // Fetch the round by ID
    const round = await this.bettingRoundsRepository.findOne({
      where: { id: roundId },
    });
    if (!round) {
      throw new NotFoundException(`Round with ID ${roundId} not found`);
    }

    const current = round.status;
    let savedRound;

    // Only allow valid transitions: created -> open -> locked
    if (
      (current === 'created' && newStatus === 'open') ||
      (current === 'open' && newStatus === 'locked')
    ) {
      // Lock the round
      if (newStatus === BettingRoundStatus.LOCKED) {
        // Fetch round with stream info
        const roundWithStream = await this.bettingRoundsRepository.findOne({
          where: { id: roundId },
          relations: ['stream'],
        });

        if (roundWithStream && roundWithStream.streamId) {
          // Update status and save
          round.status = newStatus as any;
          savedRound = await this.bettingRoundsRepository.save(round);

          // Emit websocket events for the stream
          await this.bettingGateway.emitBettingStatus(
            roundWithStream.streamId,
            roundId,
            BettingRoundStatus.LOCKED,
            true,
          );

          // Notify individual users whose bets are in this round
          const bets = await this.betsRepository.find({
            where: { round: { id: roundId }, status: BetStatus.Active },
            relations: ['user'],
          });

          for (const bet of bets) {
            await this.bettingGateway.emitLockBetRound(
              roundWithStream.roundName,
              bet.userId,
              bet.user.username,
            );
          }
        }
      }

      // Open the round
      if (newStatus === BettingRoundStatus.OPEN) {
        round.status = newStatus as any;
        savedRound = await this.bettingRoundsRepository.save(round);

        const roundWithStream = await this.bettingRoundsRepository.findOne({
          where: { id: roundId },
          relations: ['stream'],
        });

        if (roundWithStream && roundWithStream.streamId) {
          // Emit websocket events for the stream
          await this.bettingGateway.emitBettingStatus(
            roundWithStream.streamId,
            roundId,
            BettingRoundStatus.OPEN,
          );
          await this.bettingGateway.emitOpenBetRound(
            round.roundName,
            roundWithStream.stream.name,
          );
        }
      }

      // Update stream list for frontend
      this.streamGateway.emitStreamListEvent(StreamList.StreamBetUpdated);

      return savedRound;
    } else {
      throw new BadRequestException(
        `Invalid status transition from ${current} to ${newStatus}. Allowed: created -> open -> locked.`,
      );
    }
  }

  /**
   * Cancels a betting round and refunds all active bets.
   *
   * Steps:
   *   1. Fetch the round along with its betting variables and associated bets.
   *   2. Set the round status to CANCELLED.
   *   3. Loop through each betting variable:
   *       - Set its status to CANCELLED.
   *       - Loop through each bet:
   *           - Skip non-active bets.
   *           - Refund the amount to the user based on currency type.
   *           - Update variable totals accordingly.
   *           - Update bet status to Cancelled.
   *           - Emit bot messages notifying users of refund.
   *   4. Commit the transaction.
   *   5. Emit betting status and stream list events to update front-end.
   *
   * @param roundId - ID of the betting round to cancel
   * @returns Object containing refunded bets
   * @throws NotFoundException if the betting round does not exist
   */
  async cancelRoundAndRefund(
    roundId: string,
  ): Promise<{ refundedBets: Bet[] }> {
    const queryRunner = this.dataSource.createQueryRunner();
    await queryRunner.connect();
    await queryRunner.startTransaction();

    try {
      // Fetch the round with its variables and associated bets
      const round = await this.bettingRoundsRepository.findOne({
        where: { id: roundId },
        relations: ['bettingVariables', 'bettingVariables.bets'],
      });
      if (!round) {
        throw new NotFoundException('Betting round not found');
      }

      // Set round status to CANCELLED
      round.status = BettingRoundStatus.CANCELLED;
      await queryRunner.manager.save(round);

      const refundedBets: Bet[] = [];

      // Refund all bets in all variables
      for (const variable of round.bettingVariables) {
        // Set variable status to CANCELLED
        variable.status = BettingVariableStatus.CANCELLED;

        for (const bet of variable.bets) {
          // Skip bets that are not active
          if (bet.status !== BetStatus.Active) continue;

          // Fetch username for notifications
          const { username } = await this.usersService.findUserByUserId(
            bet.userId,
          );

          // Refund user based on currency type and update totals
          if (bet.currency === CurrencyType.GOLD_COINS) {
            await this.walletsService.addGoldCoins(
              bet.userId,
              bet.amount,
              `Refund for cancelled round ${round.roundName}`,
            );
            variable.totalBetsGoldCoinAmount -= Number(bet.amount);
            variable.betCountGoldCoin -= 1;
          } else if (bet.currency === CurrencyType.SWEEP_COINS) {
            await this.walletsService.addSweepCoins(
              bet.userId,
              bet.amount,
              `Refund for cancelled round ${round.roundName}`,
              'refund',
            );
            variable.totalBetsSweepCoinAmount -= Number(bet.amount);
            variable.betCountSweepCoin -= 1;
          }

          // Mark bet as cancelled
          bet.status = BetStatus.Cancelled;
          refundedBets.push(bet);
          await queryRunner.manager.save(bet);

          // Emit bot message notifying user of refund
          await this.bettingGateway.emitBotMessageForCancelBetByAdmin(
            bet.userId,
            username,
            bet.amount,
            bet.currency,
            variable.name,
            round.roundName,
          );
        }

        // Save updated betting variable totals and status
        await queryRunner.manager.save(variable);
      }

      // Commit the transaction
      await queryRunner.commitTransaction();

      // Emit round-level events if stream exists
      if (round.streamId) {
        await this.bettingGateway.emitBettingStatus(
          round.streamId,
          roundId,
          BettingRoundStatus.CANCELLED,
        );
      }

      // Update stream list for frontend
      this.streamGateway.emitStreamListEvent(StreamList.StreamBetUpdated);

      return { refundedBets };
    } catch (error) {
      // Rollback transaction on error
      await queryRunner.rollbackTransaction();
      throw error;
    } finally {
      await queryRunner.release();
    }
  }

  /**
   * Calculates total bets and total bet counts for a given betting round.
   *
   * @param roundId - ID of the round for which totals are calculated
   * @returns Object containing:
   *   - totalBetsGoldCoinAmount: total Gold Coins bet in this round
   *   - totalBetsSweepCoinAmount: total Sweep Coins bet in this round
   *   - totalGoldCoinBet: total number of Gold Coin bets
   *   - totalSweepCoinBet: total number of Sweep Coin bets
   */
  async getRoundTotals(roundId: string) {
    // Fetch all betting variables associated with this round
    const bettingVariables = await this.bettingVariablesRepository.find({
      where: { roundId },
    });

    // Sum up total Gold Coins bet across all variables
    const totalBetsGoldCoinAmount = bettingVariables.reduce(
      (sum, v) => Number(sum) + Number(v.totalBetsGoldCoinAmount || 0),
      0,
    );

    // Sum up total Sweep Coins bet across all variables
    const totalBetsSweepCoinAmount = bettingVariables.reduce(
      (sum, v) => Number(sum) + Number(v.totalBetsSweepCoinAmount || 0),
      0,
    );

    // Sum total number of Gold Coin bets
    const totalGoldCoinBet = bettingVariables.reduce(
      (sum, v) => Number(sum) + Number(v.betCountGoldCoin || 0),
      0,
    );

    // Sum total number of Sweep Coin bets
    const totalSweepCoinBet = bettingVariables.reduce(
      (sum, v) => Number(sum) + Number(v.betCountSweepCoin || 0),
      0,
    );
    return {
      totalBetsGoldCoinAmount,
      totalBetsSweepCoinAmount,
      totalSweepCoinBet,
      totalGoldCoinBet,
    };
  }

  /**
   * Returns the total number of active bets in the system.
   *
   * @returns Promise<number> - count of bets with status 'Active'
   */
  getActiveBetsCount(): Promise<number> {
    // Count all bets where status is Active
    return this.betsRepository.count({
      where: {
        status: BetStatus.Active,
      },
    });
  }

  /**
   * Returns the total bet value for a stream, separated by Gold Coins and Sweep coins.
   * @param streamId - The ID of the stream
   * @returns Promise<{ goldCoins: number; Sweep coins: number }>
   */
  async getTotalBetValueForStream(
    streamId: string,
  ): Promise<{ goldCoins: number; sweepCoins: number }> {
    // Get total bet value for Gold Coins (exclude cancelled, pending, refunded)
    const goldCoinResult = await this.betsRepository
      .createQueryBuilder('bet')
      .select('SUM(bet.amount)', 'totalBetValue')
      .where('bet.streamId = :streamId', { streamId })
      .andWhere('bet.currency = :currency', {
        currency: CurrencyType.GOLD_COINS,
      })
      .andWhere('bet.status NOT IN (:...excludedStatuses)', {
        excludedStatuses: [
          BetStatus.Cancelled,
          BetStatus.Pending,
          BetStatus.Refunded,
        ],
      })
      .getRawOne();

    // Get total bet value for sweep coins (exclude cancelled, pending, refunded)
    const sweepCoinResult = await this.betsRepository
      .createQueryBuilder('bet')
      .select('SUM(bet.amount)', 'totalBetValue')
      .where('bet.streamId = :streamId', { streamId })
      .andWhere('bet.currency = :currency', {
        currency: CurrencyType.SWEEP_COINS,
      })
      .andWhere('bet.status NOT IN (:...excludedStatuses)', {
        excludedStatuses: [
          BetStatus.Cancelled,
          BetStatus.Pending,
          BetStatus.Refunded,
        ],
      })
      .getRawOne();

    return {
      goldCoins: Number(goldCoinResult?.totalBetValue) || 0,
      sweepCoins: Number(sweepCoinResult?.totalBetValue) || 0,
    };
  }

  /**
   * Returns the total number of unique users who have placed bets on a given stream,
   * excluding bets with status Cancelled, Refunded, or Pending.
   *
   * @param streamId - The ID of the stream
   * @returns Promise<number> - The count of unique users who placed valid bets
   */
  async getTotalBetPlacedUsersForStream(streamId: string): Promise<number> {
    // Query for unique user count, excluding unwanted bet statuses
    const result = await this.betsRepository
      .createQueryBuilder('bet')
      .select('COUNT(DISTINCT bet.userId)', 'count')
      .where('bet.streamId = :streamId', { streamId })
      .andWhere('bet.status NOT IN (:...excludedStatuses)', {
        excludedStatuses: [
          BetStatus.Cancelled,
          BetStatus.Refunded,
          BetStatus.Pending,
        ],
      })
      .getRawOne();

    // Return the count as a number (default to 0 if null)
    return Number(result.count);
  }

  /**
   * Fetches betting statistics for a given stream when the round status is OPEN and bet status is ACTIVE.
   *
   * The result includes:
   * - total Gold Coin bets and amount (currency = goldCoin)
   * - total sweep coin bets and amount (currency = sweepCoin)
   *
   * @param streamId - The ID of the stream to filter bets by.
   * @returns An object containing:
   *  {
   *    totalGoldCoinAmount: number,
   *    totalGoldCoinBet: number,
   *    totalSweepCoinAmount: number,
   *    totalSweepCoinBet: number
   *  }
   *
   * @throws Will throw an error if the database query fails.
   */
  async getBetStatsByStream(streamId: string): Promise<{
    totalGoldCoinAmount: number;
    totalGoldCoinBet: number;
    totalSweepCoinAmount: number;
    totalSweepCoinBet: number;
  }> {
    try {
      const qb = this.betsRepository
        .createQueryBuilder('bet')
        .innerJoin('bet.round', 'round')
        .where('bet.streamId = :streamId', { streamId })
        .andWhere('bet.status = :betStatus', { betStatus: BetStatus.Active })
        .andWhere('round.status = :roundStatus', {
          roundStatus: BettingRoundStatus.OPEN,
        });

      const betStat = await qb
        .select([])
        .addSelect(
          'COALESCE(SUM(CASE WHEN bet.currency = :goldCoin THEN bet.amount ELSE 0 END), 0)',
          'totalGoldCoinAmount',
        )
        .addSelect(
          'COALESCE(COUNT(CASE WHEN bet.currency = :goldCoin THEN 1 END), 0)',
          'totalGoldCoinBet',
        )
        .addSelect(
          'COALESCE(SUM(CASE WHEN bet.currency = :sweepCoin THEN bet.amount ELSE 0 END), 0)',
          'totalSweepCoinAmount',
        )
        .addSelect(
          'COALESCE(COUNT(CASE WHEN bet.currency = :sweepCoin THEN 1 END), 0)',
          'totalSweepCoinBet',
        )
        .setParameters({
          goldCoin: CurrencyType.GOLD_COINS,
          sweepCoin: CurrencyType.SWEEP_COINS,
        })
        .getRawOne();

      return {
        totalGoldCoinAmount: Number(betStat?.totalGoldCoinAmount) || 0,
        totalGoldCoinBet: Number(betStat?.totalGoldCoinBet) || 0,
        totalSweepCoinAmount: Number(betStat?.totalSweepCoinAmount) || 0,
        totalSweepCoinBet: Number(betStat?.totalSweepCoinBet) || 0,
      };
    } catch (error) {
      Logger.error(
        `Failed to fetch bet stats for streamId: ${streamId}`,
        error.stack,
      );
      throw new InternalServerErrorException(
        'Could not retrieve bet statistics. Please try again later.',
      );
    }
  }

  /**
   * Retrieves a user's betting history with optional search, sorting, and pagination.
   *
   * - Search: `filter.q` matches stream name (case-insensitive)
   * - Sort: `sort` applies on bet created date (createdAt / created_at)
   * - Pagination: `range` as [offset, limit]; disable via `pagination=false`
   */
  async getUserBettingHistory(
    userId: string,
    betHistoryFilterDto: BetHistoryFilterDto,
  ): Promise<{ data: any[]; total: number }> {
    try {
      const sort: Sort = betHistoryFilterDto?.sort
        ? (JSON.parse(betHistoryFilterDto.sort) as Sort)
        : (['createdAt', 'DESC'] as unknown as Sort);
      const range: Range = betHistoryFilterDto?.range
        ? (JSON.parse(betHistoryFilterDto.range) as Range)
        : [0, 24];
      const { pagination = true } = betHistoryFilterDto || {};
      const filter: FilterDto = betHistoryFilterDto?.filter
        ? (JSON.parse(betHistoryFilterDto.filter) as FilterDto)
        : undefined;

      // Base query joining stream, round, and betting variable
      const qb = this.betsRepository
        .createQueryBuilder('b')
        .leftJoin('b.stream', 's')
        .leftJoin('b.round', 'r')
        .leftJoin('b.bettingVariable', 'bv')
        .where('b.userId = :userId', { userId });

      if (filter?.q) {
        qb.andWhere('(LOWER(s.name) ILIKE LOWER(:q))', { q: `%${filter.q}%` });
      }

      // Ordering by bet creation date
      if (sort) {
        const [sortColumn, sortOrder] = sort;
        const column = sortColumn === 'created_at' ? 'created_at' : 'createdAt';
        qb.orderBy(
          `b.${column}`,
          String(sortOrder).toUpperCase() === 'ASC' ? 'ASC' : 'DESC',
        );
      }

      // Select requested fields in required schema
      qb.select('b.createdAt', 'date')
        .addSelect('s.name', 'streamName')
        .addSelect('r.roundName', 'roundName')
        .addSelect('bv.name', 'optionName')
        .addSelect('b.currency', 'coinType')
        .addSelect('b.amount', 'amountPlaced')
        .addSelect(
          `CASE WHEN b.status = :won THEN b.payoutAmount ELSE 0 END`,
          'amountWon',
        )
        .addSelect(
          `CASE WHEN b.status = :lost THEN b.amount ELSE 0 END`,
          'amountLost',
        )
        .addSelect('b.status', 'status')
        .setParameters({ won: BetStatus.Won, lost: BetStatus.Lost });

      // Count query for pagination total
      const countQB = this.betsRepository
        .createQueryBuilder('b')
        .leftJoin('b.stream', 's')
        .where('b.userId = :userId', { userId });

      if (filter?.q) {
        countQB.andWhere('(LOWER(s.name) ILIKE LOWER(:q))', {
          q: `%${filter.q}%`,
        });
      }

      const total = await countQB.getCount();

      if (pagination && range) {
        const [offset, limit] = range;
        qb.offset(offset).limit(limit);
      }

      const data = await qb.getRawMany();
      return { data, total };
    } catch (e) {
      Logger.error('Unable to retrieve betting history', e);
      throw new InternalServerErrorException(
        'Unable to retrieve betting history at the moment. Please try again later',
      );
    }
  }
}<|MERGE_RESOLUTION|>--- conflicted
+++ resolved
@@ -1658,10 +1658,10 @@
         }
       });
 
-      // Notify winners and store results
-      await Promise.allSettled(
-        winners.map(async (winner) =>
-          Promise.allSettled([
+      // Notify winners and store results in Redis
+      const winnerNotificationResults = await Promise.allSettled(
+        winners.map(async (winner) => {
+          const notificationResults = await Promise.allSettled([
             this.bettingGateway.emitBotMessageToWinner(
               winner.userId,
               winner.username,
@@ -1677,22 +1677,23 @@
               winner.amount,
               winner.currencyType,
             ),
-          ]).catch((error) =>
-            Logger.error(
-              `Failed to notify winner ${winner.userId}`,
-              error,
-            ),
-          ),
-        ),
-      );
-
-<<<<<<< HEAD
-      // Notify losers and store results
-      if (winningSweepCoinBets.length > 0 || winningGoldCoinBets.length > 0) {
-        await Promise.allSettled(
-          losingBetsWithUserInfo.map(async (bet) =>
-            Promise.allSettled([
-=======
+          ]);
+
+          // Log any individual notification failures for this winner
+          notificationResults.forEach((result, notifIndex) => {
+            if (result.status === 'rejected') {
+              const notifType = notifIndex === 0 ? 'bot message' : 'Redis storage';
+              Logger.error(
+                `Failed to send ${notifType} to winner ${winner.userId} (${winner.username})`,
+                result.reason,
+              );
+            }
+          });
+
+          return winner; // Return winner for outer error logging
+        }),
+      );
+
       // Log any failed winner notification batches (outer failures)
       winnerNotificationResults.forEach((result, index) => {
         if (result.status === 'rejected') {
@@ -1704,12 +1705,11 @@
         }
       });
 
-      // Notify losers with their specific loss message
+      // Notify losers and store results in Redis
       if (roundCalculation.gold.totalWinningBetCount > 0 || roundCalculation.sweep.totalWinningBetCount > 0) {
         const loserNotificationResults = await Promise.allSettled(
           losingBetsWithUserInfo.map(async (bet) => {
             const notificationResults = await Promise.allSettled([
->>>>>>> b56fc22b
               this.bettingGateway.emitBotMessageToLoser(
                 bet.userId,
                 bet.user?.username,
@@ -1723,11 +1723,33 @@
                 bet.amount,
                 bet.currency,
               ),
-            ]).catch((error) =>
-              Logger.error(`Failed to notify loser ${bet.userId}`, error),
-            ),
-          ),
+            ]);
+
+            // Log any individual notification failures for this user
+            notificationResults.forEach((result, notifIndex) => {
+              if (result.status === 'rejected') {
+                const notifType = notifIndex === 0 ? 'bot message' : 'Redis storage';
+                Logger.error(
+                  `Failed to send ${notifType} to loser ${bet.userId} (${bet.user?.username})`,
+                  result.reason,
+                );
+              }
+            });
+
+            return bet; // Return bet for outer error logging
+          }),
         );
+
+        // Log any failed loser notification batches (outer failures)
+        loserNotificationResults.forEach((result, index) => {
+          if (result.status === 'rejected') {
+            const bet = losingBetsWithUserInfo[index];
+            Logger.error(
+              `Failed to send loser notification batch to user ${bet.userId} (${bet.user?.username})`,
+              result.reason,
+            );
+          }
+        });
       }
 
       // Track all participants
