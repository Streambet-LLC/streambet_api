--- conflicted
+++ resolved
@@ -258,11 +258,7 @@
       const stream = await this.streamsRepository.findOne({
         where: {
           id,
-<<<<<<< HEAD
-          status: In([StreamStatus.LIVE, StreamStatus.SCHEDULED]) // Include both LIVE and SCHEDULED
-=======
           status: In([StreamStatus.LIVE, StreamStatus.SCHEDULED]), // Include both LIVE and SCHEDULED
->>>>>>> 80b000c2
         },
         select: {
           id: true,
