--- conflicted
+++ resolved
@@ -523,7 +523,6 @@
     return stream.viewerCount;
   }
 
-<<<<<<< HEAD
   async updateStreamStatus(streamId: string){
     try {
       const stream = await this.streamsRepository.findOne({
@@ -553,7 +552,7 @@
     }
   }
 
-    async scheduleStream(streamId: string, scheduledTime: Date | string) {
+  async scheduleStream(streamId: string, scheduledTime: Date | string) {
     const scheduledDate = scheduledTime instanceof Date ? scheduledTime : new Date(scheduledTime);
     const delay = scheduledDate.getTime() - Date.now();
     console.log(`Scheduling stream ${streamId} for ${scheduledDate}`, 'StreamLiveWorker');
@@ -568,7 +567,6 @@
     );
   }
 
-=======
   /**
    * Retrieves the current viewer count for a stream.
    * @param streamId The ID of the stream.
@@ -580,7 +578,7 @@
     });
     return stream ? stream.viewerCount : 0;
   }
->>>>>>> e95b5e38
+
   async getLiveStreamsCount(): Promise<number> {
     return this.streamsRepository.count({
       where: {
