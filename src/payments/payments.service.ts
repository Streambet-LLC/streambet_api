--- conflicted
+++ resolved
@@ -20,18 +20,12 @@
 import { CurrencyType } from 'src/enums/currency.enum';
 import { TransactionType } from 'src/enums/transaction-type.enum';
 import { CoinflowWithdrawKycDto, CoinflowWithdrawKycUsDto } from './dto/coinflow-withdraw.dto';
-import { Response } from 'express';
 import { get } from 'lodash-es';
-<<<<<<< HEAD
-import { RedisService } from 'src/redis/redis.service';
-import { QueueService } from 'src/queue/queue.service';
 import { CoinflowWebhookDto } from './dto/coinflow-webhook.dto';
 import { WebhookDto } from 'src/webhook/dto/webhook.dto';
 import { Repository } from 'typeorm';
 import { Transaction } from 'src/wallets/entities/transaction.entity';
 import { InjectRepository } from '@nestjs/typeorm';
-=======
->>>>>>> cd761e94
 
 @Injectable()
 export class PaymentsService {
