--- conflicted
+++ resolved
@@ -9,10 +9,8 @@
   Patch,
   ForbiddenException,
   HttpStatus,
-<<<<<<< HEAD
   Query,
-=======
->>>>>>> 8dd48b83
+  HttpStatus,
 } from '@nestjs/common';
 import { BettingService } from '../betting/betting.service';
 import { UsersService } from '../users/users.service';
@@ -218,8 +216,6 @@
   }
 
   // User Management
-<<<<<<< HEAD
-=======
   @ApiOperation({ summary: 'Get all users' })
   @SwaggerApiResponse({
     status: 200,
@@ -240,7 +236,6 @@
       data: users,
     };
   }
->>>>>>> 8dd48b83
 
   @ApiOperation({ summary: "Adjust user's wallet balance" })
   @ApiParam({ name: 'id', description: 'User ID' })
@@ -284,25 +279,4 @@
       data: wallet,
     };
   }
-
-  @ApiOperation({
-    summary: 'List all the users in the System',
-    description:
-      'API to list users details.Implemented pagenation, range, sort and filter .Pass with parameter false if you want the results without pagination',
-  })
-  @ApiOkResponse({ type: UserFilterDto })
-  @Get('users')
-  async getAllUsers(
-    @Request() req: RequestWithUser,
-    @Query() userFilterDto: UserFilterDto,
-  ) {
-    this.ensureAdmin(req.user);
-    const { total, data } = await this.usersService.findAllUser(userFilterDto);
-    return {
-      statusCode: HttpStatus.OK,
-      message: 'Successfully Listed',
-      data,
-      total,
-    };
-  }
 }