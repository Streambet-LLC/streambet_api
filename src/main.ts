--- conflicted
+++ resolved
@@ -29,15 +29,13 @@
   // Get ConfigService
   const configService = app.get(ConfigService);
 
-<<<<<<< HEAD
   if (configService.getOrThrow('app.isNewRelicEnable', { infer: true })) {
     import('newrelic').catch((err) => {
       Logger.error('Failed to load New Relic:', err);
     });
   }
-=======
   const trustProxy = configService.get<string>('geo.trustProxy');
-if (trustProxy) app.set('trust proxy', 1); // This configuration is applicable only when ALB-only access is enforced. In production, our services are deployed on AWS ECS and are accessible exclusively through the Application Load Balancer (ALB), with no direct access to the underlying containers
+  if (trustProxy) app.set('trust proxy', 1); // This configuration is applicable only when ALB-only access is enforced. In production, our services are deployed on AWS ECS and are accessible exclusively through the Application Load Balancer (ALB), with no direct access to the underlying containers
 
   // Create your queue instance
   const streamLiveQueue = app.get<Queue>(getQueueToken(STREAM_LIVE_QUEUE));
@@ -49,7 +47,6 @@
     queues: [new BullMQAdapter(streamLiveQueue)],
     serverAdapter,
   });
->>>>>>> 7c968b45
 
   // Set up global prefix
   app.setGlobalPrefix('api');
