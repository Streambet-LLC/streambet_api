import {
  Injectable,
  UnauthorizedException,
  ConflictException,
  BadRequestException,
  HttpStatus,
  HttpException,
} from '@nestjs/common';
import { JwtService } from '@nestjs/jwt';
import * as bcrypt from 'bcrypt';
import { RegisterDto, UserRegistrationResponseDto } from './dto/register.dto';
import { LoginDto } from './dto/login.dto';
import { UsersService } from '../users/users.service';
import { WalletsService } from '../wallets/wallets.service';
import { JwtPayload } from './interfaces/jwt-payload.interface';
import { User, UserRole } from '../users/entities/user.entity';
import { ConfigService } from '@nestjs/config';
import { MailService } from 'src/mails/mail.service';
import { EmailsService } from 'src/emails/email.service';
import { EmailType } from 'src/enums/email-type.enum';
import { ForgotPasswordDto } from './dto/forgot-password.dto';
import { ResetPasswordDto } from './dto/reset-password.dto';
import { JsonWebTokenError } from 'jsonwebtoken';
import { userVerificationDto } from './dto/verify-password.dto';

// Define Google OAuth profile interface
interface GoogleProfile {
  email: string;
  name: {
    givenName: string;
    familyName?: string;
  };
  profileImageUrl: string;
}

@Injectable()
export class AuthService {
  constructor(
    private usersService: UsersService,
    private walletsService: WalletsService,
    private jwtService: JwtService,
    private configService: ConfigService,
    private emailsService: EmailsService,
  ) {}

  private calculateAge(birthDate: Date): number {
    const today = new Date();
    let age = today.getFullYear() - birthDate.getFullYear();
    const monthDiff = today.getMonth() - birthDate.getMonth();

    if (
      monthDiff < 0 ||
      (monthDiff === 0 && today.getDate() < birthDate.getDate())
    ) {
      age--;
    }

    return age;
  }

  /**
   * Registers a new user with the provided registration details.
   * @param registerDto - The registration details including email, password, profileImageUrl, isOlder, tosAccepted, username, lastKnownIP.
   * @returns The created user details along with an access token and refresh token.
   */
  async register(
    registerDto: RegisterDto,
  ): Promise<UserRegistrationResponseDto> {
    try {
      const {
        email,
        password,
        profileImageUrl,
        isOlder,
        tosAccepted,
        username,
        lastKnownIp,
        dob,
      } = registerDto;
      if (!isOlder) {
        throw new BadRequestException(
          'You must be over 18 years old to access this service',
        );
      }
      if (!tosAccepted) {
        throw new BadRequestException(
          'Please accept the Terms of Service to continue',
        );
      }

      // Check if user is at least 8 years old
      const age = this.calculateAge(dob);
      if (age < 17) {
        throw new HttpException(
          'User must be at least 18 years old to register',
          HttpStatus.BAD_REQUEST,
        );
      }

      // Check if user with email or username already exists
      const existingEmail = await this.usersService.findByEmail(email);
      if (existingEmail) {
        throw new ConflictException(
          'This email address is already associated with an existing account',
        );
      }

      const existingUsername = await this.usersService.findByUsername(username);
      if (existingUsername) {
        throw new ConflictException(
          'The chosen username is unavailable. Please select a different one.',
        );
      }

      // Hash password
      const salt = await bcrypt.genSalt();
      const hashedPassword = await bcrypt.hash(password, salt);

      // Create user
      const user = await this.usersService.create({
        username,
        email,
        password: hashedPassword,
        profileImageUrl,
        tosAcceptanceTimestamp: new Date(),
        accountCreationDate: new Date(),
        role: UserRole.USER,
        lastKnownIp,
        dateOfBirth: dob,
      });

      // Create wallet for the user
      await this.walletsService.create(user.id);

      // Generate tokens

      await this.sendAccountVerificationEmail(user);
      return {
        id: user.id,
        username: user.username,
        email: user.email,
        role: user.role,
      };
    } catch (e) {
      console.error('Error in AuthService.register:', e);
      throw new BadRequestException((e as Error).message);
    }
  }
  private async checkValidUser(user: User | null): Promise<void> {
    if (!user) {
      throw new UnauthorizedException(
        `We couldn't find an account with the provided username or email.`,
      );
    }

    if (!user.isActive) {
      throw new UnauthorizedException(
        'Your account is not active. Please contact support.',
      );
    }

    if (!user.isVerify) {
      await this.sendAccountVerificationEmail(user);
      throw new UnauthorizedException(
        'Your account is not verified. Please check your email for verification instructions.',
      );
    }
  }
  /**
   * Logs in a user with the provided email and password.
   * @param loginDto - The login details including email/username and password.
   * @param rememberMe - Optional rememberMe parameter to set access token expiry to 30 days if true, otherwise use the default from config.
   * @returns The user details along with an access token and refresh token.
   */
  async login(loginDto: LoginDto) {
    try {
      const { identifier, password, remember_me } = loginDto;
      const user = await this.usersService.findByEmailOrUsername(identifier);

      await this.checkValidUser(user);
      const isPasswordValid = await bcrypt.compare(password, user.password);

      if (!isPasswordValid) {
        throw new UnauthorizedException(
          'The password you entered is incorrect. Give it another try.',
        );
      }
      await this.usersService.update(user.id, { lastLogin: new Date() });

      // Generate tokens
      let accessToken: string;
      if (remember_me === true) {
        accessToken = this.generateToken(user, '30d');
      } else {
        const defaultExpiry =
          this.configService.get<string>('auth.jwtExpiresIn');
        accessToken = this.generateToken(user, defaultExpiry);
      }
      const refreshToken = await this.generateRefreshToken(user);

      return {
        id: user.id,
        username: user.username,
        email: user.email,
        role: user.role,
        accessToken,
        refreshToken,
      };
    } catch (e) {
      console.error('Error in AuthService.login:', e);
      throw new BadRequestException((e as Error).message);
    }
  }

  /**
   * Verifies a JWT refresh token.
   * @param token - The refresh token to verify.
   * @returns The decoded payload or null if invalid.
   */
  verifyRefreshToken(token: string): JwtPayload | null {
    try {
      const refreshTokenSecret = this.configService.get<string>(
        'auth.refreshTokenSecret',
      );
      const payload = this.jwtService.verify<JwtPayload>(token, {
        secret: refreshTokenSecret,
      });

      if (
        !payload.sub ||
        !payload.username ||
        !payload.email ||
        !payload.role
      ) {
        return null;
      }
      return payload;
    } catch (_: unknown) {
      // Token verification failed
      return null;
    }
  }

  /**
   * Logs out a user by invalidating their refresh token.
   * @param userId - The user ID.
   */
  async logout(userId: string): Promise<void> {
    try {
      await this.usersService.update(userId, {
        refreshToken: null,
        refreshTokenExpiresAt: null,
      });
    } catch (e) {
      console.error('Error in AuthService.logout:', e);
      throw new BadRequestException('Error during logout');
    }
  }

  generateToken(user: User, expiresIn?: string): string {
    const payload: JwtPayload = {
      sub: user.id,
      username: user.username,
      email: user.email,
      role: user.role,
    };

    if (expiresIn) {
      return this.jwtService.sign(payload, { expiresIn });
    }
    return this.jwtService.sign(payload);
  }

  async generateRefreshToken(user: User): Promise<string> {
    const payload: JwtPayload = {
      sub: user.id,
      username: user.username,
      email: user.email,
      role: user.role,
    };

    const refreshTokenSecret = this.configService.get<string>(
      'auth.refreshTokenSecret',
    );
    const refreshTokenExpiresIn = this.configService.get<string>(
      'auth.refreshTokenExpiresIn',
    );

    // Generate JWT refresh token
    const refreshToken = this.jwtService.sign(payload, {
      secret: refreshTokenSecret,
      expiresIn: refreshTokenExpiresIn,
    });

    // Calculate expiration date for database storage
    const expiresAt = new Date();
    if (refreshTokenExpiresIn.includes('d')) {
      const days = parseInt(refreshTokenExpiresIn.replace('d', ''));
      expiresAt.setDate(expiresAt.getDate() + days);
    } else if (refreshTokenExpiresIn.includes('h')) {
      const hours = parseInt(refreshTokenExpiresIn.replace('h', ''));
      expiresAt.setHours(expiresAt.getHours() + hours);
    } else if (refreshTokenExpiresIn.includes('m')) {
      const minutes = parseInt(refreshTokenExpiresIn.replace('m', ''));
      expiresAt.setMinutes(expiresAt.getMinutes() + minutes);
    } else if (refreshTokenExpiresIn.includes('s')) {
      const seconds = parseInt(refreshTokenExpiresIn.replace('s', ''));
      expiresAt.setSeconds(expiresAt.getSeconds() + seconds);
    }

    // Save refresh token to database
    await this.usersService.update(user.id, {
      refreshToken,
      refreshTokenExpiresAt: expiresAt,
    });

    return refreshToken;
  }

  // Method for Google OAuth validation - will be expanded later
  async validateOAuthUser(
    profile: GoogleProfile,
  ): Promise<{ user: User; accessToken: string; refreshToken: string }> {
    const { email, name, profileImageUrl } = profile;

    let user = await this.usersService.findByEmail(email);

    if (!user) {
      // Create new user for Google auth
      user = await this.usersService.create({
        username: `${name.givenName}${Math.floor(Math.random() * 10000)}`,
        email,
        isGoogleAccount: true,
        tosAccepted: true,
        isVerify: true,
        tosAcceptedAt: new Date(),
        role: UserRole.USER,
        password: '',
        profileImageUrl,
        accountCreationDate: new Date(),
        tosAcceptanceTimestamp: new Date(),
        lastLogin: new Date(),
      });
      // Create wallet for the user
      await this.walletsService.create(user.id);
    }
    // Generate tokens
    const accessToken = this.generateToken(user);
    const refreshToken = await this.generateRefreshToken(user);
    await this.usersService.update(user.id, { lastLogin: new Date() });
    return { user, accessToken, refreshToken };
  }

  async usernameExists(username: string) {
    const existingUsername = await this.usersService.findByUsername(username);

    if (existingUsername) {
      const suggestion = await this.generateUsernameSuggestion(username);
      return {
        status: HttpStatus.OK,
        message:
          'The chosen username is unavailable. Please select a different one.',
        is_available: false,
        suggestion,
      };
    }

    return {
      status: HttpStatus.OK,
      message: 'Username is available',
      is_available: true,
    };
  }

  private async generateUsernameSuggestion(
    baseUsername: string,
  ): Promise<string> {
    for (let i = 0; i < 10; i++) {
      const suggestion = `${baseUsername}${Math.floor(100 + Math.random() * 900)}`;
      const exists = await this.usersService.findByUsername(suggestion);
      if (!exists) return suggestion;
    }
    return `${baseUsername}_${Date.now()}`;
  }

  public async sendAccountVerificationEmail(user: User) {
    if (user.email.indexOf('@example.com') !== -1) {
      return true;
    }
    try {
      //const token = this.generateJwtTokenForEmailValidation(user);

      const token = this.jwtService.sign(
        { sub: user.id },
        {
          secret: this.configService.get('auth.jwtSecret'),
          expiresIn: '1d',
        },
      );
      console.log(token);
      const hostUrl = this.configService.get<string>('email.HOST_URL');
      const profileLink = this.configService.get<string>(
        'email.APPLICATION_HOST',
      );

      const host = this.configService.get<string>('email.APPLICATION_HOST');
      const verifyLink = `${hostUrl}/auth/verify-email?token=${token}`;

      const emailData = {
        subject: 'Activate Email',
        toAddress: [user.email],
        params: {
          host,
          profileLink,
          title: 'Activation Email',
          verifyLink,
          code: '',
          fullName: user.name || user.username,
        },
      };
      return await this.emailsService.sendEmailSMTP(
        emailData,
        EmailType.AccountVerification,
      );
    } catch (e) {
      console.error('Error in AuthService.sendAccountVerificationEmail:', e);
    }
  }

  async verifyUser(userVerificationDto: userVerificationDto) {
    // Verify passwords match
    const { token } = userVerificationDto;
    try {
      // Verify token and extract user ID
      const payload = this.jwtService.verify(token, {
        secret: this.configService.get('auth.jwtSecret'),
      });

      // Get user
      const user = await this.usersService.findById(payload.sub);
      if (!user) {
        throw new HttpException('Invalid token', HttpStatus.BAD_REQUEST);
      }

      // Update password
      await this.usersService.verifyUser(user.id);

      return {
        message: 'User Verified successfully',
        statusCode: HttpStatus.OK,
      };
    } catch (error) {
      if (error instanceof JsonWebTokenError) {
        throw new HttpException(
          'Invalid or expired reset token',
          HttpStatus.BAD_REQUEST,
        );
      }
      throw new HttpException(
        'Error while verifying user',
        HttpStatus.INTERNAL_SERVER_ERROR,
      );
    }
  }
  async forgotPassword(forgotPasswordDto: ForgotPasswordDto) {
    const { identifier } = forgotPasswordDto;

    // Find user by email or username
    const user = await this.usersService.findByEmailOrUsername(identifier);

    await this.checkValidUser(user);
    if (user.isGoogleAccount) {
      throw new UnauthorizedException(
<<<<<<< HEAD
        `This account was created using Google Sign-In. Please continue logging in with Google`,
=======
        'This account was created using Google Sign-In. Please continue logging in with Google.',
>>>>>>> b539db49
      );
    }
    // Generate password reset token (valid for 1 hour)

    const token = this.jwtService.sign(
      { sub: user.id },
      {
        secret: this.configService.get('auth.jwtSecret'),
        expiresIn: '1h',
      },
    );

    // Create reset link
    const resetLink = `${this.configService.get('email.HOST_URL')}/reset-password?token=${token}`;

    try {
      // Send password reset email
      await this.emailsService.sendEmailSMTP(
        {
          toAddress: [user.email],
          subject: 'Reset Your Password',
          params: {
            fullName: user.name || user.username,
            resetLink,
          },
        },
        'password_reset',
      );

      return {
        message: `A password reset link has been sent to your registered email starting with '${user.email.slice(0, 3)}****'.`,
        statusCode: HttpStatus.OK,
      };
    } catch (error) {
      throw new HttpException(
        'Unable to send password reset email. Please try again later.',
        HttpStatus.INTERNAL_SERVER_ERROR,
      );
    }
  }

  async resetPassword(resetPasswordDto: ResetPasswordDto) {
    // Verify passwords match
    const { token } = resetPasswordDto;

    try {
      // Verify token and extract user ID
      const payload = this.jwtService.verify(token, {
        secret: this.configService.get('auth.jwtSecret'),
      });

      // Get user
      const user = await this.usersService.findById(payload.sub);
      if (!user) {
        throw new HttpException('Invalid token', HttpStatus.BAD_REQUEST);
      }

      // Hash new password
      const hashedPassword = await bcrypt.hash(
        resetPasswordDto.newPassword,
        10,
      );

      // Update password
      await this.usersService.updatePassword(user.id, hashedPassword);

      return {
        message: 'Password has been reset successfully',
        statusCode: HttpStatus.OK,
      };
    } catch (error) {
      if (error instanceof JsonWebTokenError) {
        throw new HttpException(
          'Invalid or expired reset token',
          HttpStatus.BAD_REQUEST,
        );
      }
      throw new HttpException(
        'Error resetting password',
        HttpStatus.INTERNAL_SERVER_ERROR,
      );
    }
  }
}<|MERGE_RESOLUTION|>--- conflicted
+++ resolved
@@ -471,11 +471,7 @@
     await this.checkValidUser(user);
     if (user.isGoogleAccount) {
       throw new UnauthorizedException(
-<<<<<<< HEAD
-        `This account was created using Google Sign-In. Please continue logging in with Google`,
-=======
         'This account was created using Google Sign-In. Please continue logging in with Google.',
->>>>>>> b539db49
       );
     }
     // Generate password reset token (valid for 1 hour)
