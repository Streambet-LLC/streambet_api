--- conflicted
+++ resolved
@@ -68,15 +68,9 @@
     //   Logger.warn(`Blocked VPN/proxy ip=${ip}`);
     //   throw new ForbiddenException({
     //     message: 'Access from VPN/proxy is restricted',
-<<<<<<< HEAD
-        isForcedLogout: true,
-      });
-    }
-=======
     //     isForcedLogout: true,
     //   });
     // }
->>>>>>> 505b345c
 
     // All checks passed, allow request
     return true;
