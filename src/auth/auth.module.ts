--- conflicted
+++ resolved
@@ -27,11 +27,13 @@
     WalletsModule,
   ],
   controllers: [AuthController],
-<<<<<<< HEAD
-  providers: [AuthService, JwtStrategy, GoogleStrategy, MailService],
-=======
-  providers: [AuthService, JwtStrategy, GoogleStrategy, RefreshTokenGuard],
->>>>>>> 81ca7fa3
+  providers: [
+    AuthService,
+    JwtStrategy,
+    GoogleStrategy,
+    RefreshTokenGuard,
+    MailService,
+  ],
   exports: [PassportModule, JwtModule, AuthService],
 })
 export class AuthModule {}