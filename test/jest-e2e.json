--- conflicted
+++ resolved
@@ -1,7 +1,3 @@
-<<<<<<< HEAD
-<<<<<<< HEAD
-=======
->>>>>>> e955cf4c034c7381d143306850c89c127ed18d6f
 {
   "moduleFileExtensions": ["js", "json", "ts"],
   "rootDir": ".",
@@ -10,18 +6,4 @@
   "transform": {
     "^.+\\.(t|j)s$": "ts-jest"
   }
-}
-<<<<<<< HEAD
-=======
-{
-  "moduleFileExtensions": ["js", "json", "ts"],
-  "rootDir": ".",
-  "testEnvironment": "node",
-  "testRegex": ".e2e-spec.ts$",
-  "transform": {
-    "^.+\\.(t|j)s$": "ts-jest"
-  }
-}
->>>>>>> 45d55f8c625e96dc51ae8c8f27a6156054a38c01
-=======
->>>>>>> e955cf4c034c7381d143306850c89c127ed18d6f+}