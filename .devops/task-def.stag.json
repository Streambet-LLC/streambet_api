{
  "containerDefinitions": [
    {
      "name": "streambet-stag",
      "image": "<IMAGE_URI>",
      "cpu": 256,
      "memory": 512,
      "portMappings": [
        {
          "containerPort": 3000,
          "hostPort": 3000,
          "protocol": "tcp"
        }
      ],
      "essential": true,
      "environment": [
        { "name": "NODE_ENV", "value": "development" },
        { "name": "PORT", "value": "3000" },
        { "name": "ENABLE_API_LOGGING", "value": "true" },
        { "name": "ENABLE_DETAILED_LOGGING", "value": "true" },
        { "name": "DB_HOST", "value": "db-private.streambet.tv" },
        { "name": "DB_PORT", "value": "5432" },
        { "name": "JWT_EXPIRES_IN", "value": "1d" },
        { "name": "REFRESH_TOKEN_EXPIRES_IN", "value": "30d" },
        { "name": "FILE_DRIVER", "value": "s3" },
        { "name": "AWS_SMTP_PORT", "value": "465" },
        { "name": "MAIL_DEFAULT_NAME", "value": "smtp-streambet" },
        { "name": "MAIL_SECURE", "value": "true" },
        { "name": "MAIL_REQUIRE_TLS", "value": "true" },
        { "name": "HOSTED", "value": "false" },
        { "name": "REDIS_HOST", "value": "54.172.250.213" },
        { "name": "REDIS_PORT", "value": "6301" },
        { "name": "REDIS_USERNAME", "value": "default" },
        { "name": "REDIS_KEY_PREFIX", "value": "STREAMBET_STAG" },
        { "name": "REDIS_DB", "value": "0" },
        { "name": "IS_SWAGGER_ENABLED", "value": "true" },
        { "name": "IS_BULLMQ_UI_ENABLED", "value": "true" },
        {
          "name": "BLOCKED_REGION",
          "value": "Connecticut,Delaware,Louisiana,Michigan,Montana,Washington,West Virginia"
        },
        { "name": "BLOCK_VPN", "value": "true" },
        { "name": "TRUST_PROXY", "value": "true" },
        { "name": "REDIS_TLS", "value": "true" }
      ],
      "secrets": [
        { "name": "CLIENT_URL", "valueFrom": "/streambet/stag/CLIENT_URL" },
        { "name": "DB_USERNAME", "valueFrom": "/streambet/stag/DB_USERNAME" },
        { "name": "DB_PASSWORD", "valueFrom": "/streambet/stag/DB_PASSWORD" },
        { "name": "DB_DATABASE", "valueFrom": "/streambet/stag/DB_DATABASE" },

        { "name": "JWT_SECRET", "valueFrom": "/streambet/stag/JWT_SECRET" },
        { "name": "REFRESH_TOKEN_SECRET", "valueFrom": "/streambet/stag/REFRESH_TOKEN_SECRET" },

        { "name": "GOOGLE_CLIENT_ID", "valueFrom": "/streambet/stag/GOOGLE_CLIENT_ID" },
        { "name": "GOOGLE_CLIENT_SECRET", "valueFrom": "/streambet/stag/GOOGLE_CLIENT_SECRET" },
        { "name": "GOOGLE_CALLBACK_URL", "valueFrom": "/streambet/stag/GOOGLE_CALLBACK_URL" },

        { "name": "STRIPE_SECRET_KEY", "valueFrom": "/streambet/stag/STRIPE_SECRET_KEY" },
        { "name": "STRIPE_WEBHOOK_SECRET", "valueFrom": "/streambet/stag/STRIPE_WEBHOOK_SECRET" },

        { "name": "ACCESS_KEY_ID", "valueFrom": "/streambet/stag/ACCESS_KEY_ID" },
        { "name": "SECRET_ACCESS_KEY", "valueFrom": "/streambet/stag/SECRET_ACCESS_KEY" },
        { "name": "AWS_DEFAULT_S3_BUCKET", "valueFrom": "/streambet/stag/AWS_DEFAULT_S3_BUCKET" },
        { "name": "AWS_S3_REGION", "valueFrom": "/streambet/stag/AWS_S3_REGION" },

        { "name": "AWS_SMTP_USER", "valueFrom": "/streambet/stag/AWS_SMTP_USER" },
        { "name": "AWS_SMTP_PASSWORD", "valueFrom": "/streambet/stag/AWS_SMTP_PASSWORD" },
        { "name": "AWS_SMTP_HOST", "valueFrom": "/streambet/stag/AWS_SMTP_HOST" },
        { "name": "MAIL_DEFAULT_EMAIL", "valueFrom": "/streambet/stag/MAIL_DEFAULT_EMAIL" },
        { "name": "AWS_SMTP_REGION", "valueFrom": "/streambet/stag/AWS_SMTP_REGION" },
        { "name": "AWS_EMAIL_FROM", "valueFrom": "/streambet/stag/AWS_EMAIL_FROM" },
<<<<<<< HEAD
        { "name": "APP_HOST_URL", "valueFrom": "/streambet/stag/APP_HOST_URL" },
        { "name": "REDIS_PASSWORD", "valueFrom": "/streambet/stag/REDIS_PASSWORD" },
        {"name": "ABSTRACT_API_KEY", "valueFrom": "/streambet/stag/ABSTRACT_API_KEY" },
        {
          "name": "COINFLOW_API_URL",
          "valueFrom": "/streambet/stag/COINFLOW_API_URL"
        },
        {
          "name": "COINFLOW_API_KEY",
          "valueFrom": "/streambet/stag/COINFLOW_API_KEY"
        },
        {
          "name": "COINFLOW_DEFAULT_TOKEN",
          "valueFrom": "/streambet/stag/COINFLOW_DEFAULT_TOKEN"
        },
        {
          "name": "COINFLOW_MERCHANT_ID",
          "valueFrom": "/streambet/stag/COINFLOW_MERCHANT_ID"
        },
        {
          "name": "COINFLOW_BLOCKCHAIN",
          "valueFrom": "/streambet/stag/COINFLOW_BLOCKCHAIN"
        },
        {
          "name": "COINFLOW_WEBHOOK_SECRET",
          "valueFrom": "/streambet/stag/COINFLOW_WEBHOOK_SECRET"
        }
=======
        { "name": "APP_HOST_URL", "valueFrom": "/streambet/stagv2/APP_HOST_URL" },
        { "name": "REDIS_PASSWORD", "valueFrom": "/streambet/stag/REDIS_PASSWORD" }
>>>>>>> e45196b8

      ],
      "mountPoints": [],
      "volumesFrom": [],
      "logConfiguration": {
        "logDriver": "awslogs",
        "options": {
          "awslogs-group": "/ecs/streambet-stag",
          "awslogs-region": "us-east-1",
          "awslogs-stream-prefix": "ecs"
        }
      },
      "systemControls": []
    }
  ],
  "family": "streambet-stag",
  "networkMode": "awsvpc",
  "volumes": [],
  "requiresCompatibilities": ["FARGATE"],
  "cpu": "256",
  "memory": "512",
  "executionRoleArn": "arn:aws:iam::530976901597:role/ecsTaskExecutionRole"
}<|MERGE_RESOLUTION|>--- conflicted
+++ resolved
@@ -70,8 +70,7 @@
         { "name": "MAIL_DEFAULT_EMAIL", "valueFrom": "/streambet/stag/MAIL_DEFAULT_EMAIL" },
         { "name": "AWS_SMTP_REGION", "valueFrom": "/streambet/stag/AWS_SMTP_REGION" },
         { "name": "AWS_EMAIL_FROM", "valueFrom": "/streambet/stag/AWS_EMAIL_FROM" },
-<<<<<<< HEAD
-        { "name": "APP_HOST_URL", "valueFrom": "/streambet/stag/APP_HOST_URL" },
+        { "name": "APP_HOST_URL", "valueFrom": "/streambet/stagv2/APP_HOST_URL" },
         { "name": "REDIS_PASSWORD", "valueFrom": "/streambet/stag/REDIS_PASSWORD" },
         {"name": "ABSTRACT_API_KEY", "valueFrom": "/streambet/stag/ABSTRACT_API_KEY" },
         {
@@ -98,10 +97,6 @@
           "name": "COINFLOW_WEBHOOK_SECRET",
           "valueFrom": "/streambet/stag/COINFLOW_WEBHOOK_SECRET"
         }
-=======
-        { "name": "APP_HOST_URL", "valueFrom": "/streambet/stagv2/APP_HOST_URL" },
-        { "name": "REDIS_PASSWORD", "valueFrom": "/streambet/stag/REDIS_PASSWORD" }
->>>>>>> e45196b8
 
       ],
       "mountPoints": [],
