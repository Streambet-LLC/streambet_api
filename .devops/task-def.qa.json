--- conflicted
+++ resolved
@@ -114,11 +114,10 @@
         },
 
         { "name": "APP_HOST_URL", "valueFrom": "/streambet/qa/APP_HOST_URL" },
-<<<<<<< HEAD
-        { "name": "REDIS_PASSWORD", "valueFrom": "/streambet/dev/REDIS_PASSWORD" },
-        { "name": "NEW_RELIC_LICENSE_KEY", "valueFrom": "/streambet/qa/NEW_RELIC_LICENSE_KEY" },
-        { "name": "ABSTRACT_API_KEY", "valueFrom": "/streambet/dev/ABSTRACT_API_KEY" },
-=======
+        { 
+          "name": "NEW_RELIC_LICENSE_KEY", 
+          "valueFrom": "/streambet/qa/NEW_RELIC_LICENSE_KEY" 
+        },
         {
           "name": "REDIS_PASSWORD",
           "valueFrom": "/streambet/qa/REDIS_PASSWORD"
@@ -127,7 +126,6 @@
           "name": "ABSTRACT_API_KEY",
           "valueFrom": "/streambet/qa/ABSTRACT_API_KEY"
         },
->>>>>>> 304c840f
         {
           "name": "COINFLOW_API_URL",
           "valueFrom": "/streambet/qa/COINFLOW_API_URL"
