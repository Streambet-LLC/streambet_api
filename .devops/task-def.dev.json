{
  "containerDefinitions": [
    {
      "name": "streambet-dev",
      "image": "<IMAGE_URI>",
      "cpu": 256,
      "memory": 512,
      "portMappings": [
        {
          "containerPort": 3000,
          "hostPort": 3000,
          "protocol": "tcp"
        }
      ],
      "essential": true,
      "environment": [
        { "name": "NODE_ENV", "value": "development" },
        { "name": "PORT", "value": "3000" },
        { "name": "ENABLE_API_LOGGING", "value": "true" },
        { "name": "ENABLE_DETAILED_LOGGING", "value": "true" },
        {
          "name": "DB_HOST",
          "value": "db-private.revyrie.co"
        },
        { "name": "DB_PORT", "value": "5432" },
        { "name": "JWT_EXPIRES_IN", "value": "1d" },
        { "name": "REFRESH_TOKEN_EXPIRES_IN", "value": "30d" },
        { "name": "FILE_DRIVER", "value": "s3" },
        { "name": "AWS_SMTP_PORT", "value": "465" },
        { "name": "HOSTED", "value": "false" },
        { "name": "MAIL_DEFAULT_NAME", "value": "Streambet" },
        { "name": "MAIL_SECURE", "value": "true" },
        { "name": "MAIL_REQUIRE_TLS", "value": "true" },
        { "name": "REDIS_HOST", "value": "54.172.250.213" },
        { "name": "REDIS_PORT", "value": "6301" },
        { "name": "REDIS_USERNAME", "value": "default" },
        { "name": "REDIS_KEY_PREFIX", "value": "STREAMBET_DEV" },
        { "name": "REDIS_DB", "value": "0" },
        { "name": "IS_SWAGGER_ENABLED", "value": "true" },
        { "name": "IS_BULLMQ_UI_ENABLED", "value": "true" },
        { "name": "NEW_RELIC_ENABLED", "value": "false" },
        { "name": "NEW_RELIC_APP_NAME", "value": "Streambet" },
        {
          "name": "BLOCKED_REGION",
          "value": "Connecticut,Delaware,Louisiana,Michigan,Montana,Washington,West Virginia"
        },
        { "name": "BLOCK_VPN", "value": "false" },
        { "name": "TRUST_PROXY", "value": "true" },
        { "name": "REDIS_TLS", "value": "false" },
        { "name": "COINFLOW_WEBHOOK_ENV", "value": "dev" }
      ],
      "secrets": [
        { "name": "CLIENT_URL", "valueFrom": "/streambet/dev/CLIENT_URL" },
        { "name": "DB_USERNAME", "valueFrom": "/streambet/dev/DB_USERNAME" },
        { "name": "DB_PASSWORD", "valueFrom": "/streambet/dev/DB_PASSWORD" },
        { "name": "DB_DATABASE", "valueFrom": "/streambet/dev/DB_DATABASE" },
        { "name": "JWT_SECRET", "valueFrom": "/streambet/dev/JWT_SECRET" },
        {
          "name": "REFRESH_TOKEN_SECRET",
          "valueFrom": "/streambet/dev/REFRESH_TOKEN_SECRET"
        },
        {
          "name": "GOOGLE_CLIENT_ID",
          "valueFrom": "/streambet/dev/GOOGLE_CLIENT_ID"
        },
        {
          "name": "GOOGLE_CLIENT_SECRET",
          "valueFrom": "/streambet/dev/GOOGLE_CLIENT_SECRET"
        },
        {
          "name": "GOOGLE_CALLBACK_URL",
          "valueFrom": "/streambet/dev/GOOGLE_CALLBACK_URL"
        },
        {
          "name": "STRIPE_SECRET_KEY",
          "valueFrom": "/streambet/dev/STRIPE_SECRET_KEY"
        },
        {
          "name": "STRIPE_WEBHOOK_SECRET",
          "valueFrom": "/streambet/dev/STRIPE_WEBHOOK_SECRET"
        },
        {
          "name": "AWS_SMTP_USER",
          "valueFrom": "/streambet/dev/AWS_SMTP_USER"
        },
        {
          "name": "AWS_SMTP_PASSWORD",
          "valueFrom": "/streambet/dev/AWS_SMTP_PASSWORD"
        },
        {
          "name": "AWS_SMTP_HOST",
          "valueFrom": "/streambet/dev/AWS_SMTP_HOST"
        },
        {
          "name": "MAIL_DEFAULT_EMAIL",
          "valueFrom": "/streambet/dev/MAIL_DEFAULT_EMAIL"
        },
        {
          "name": "AWS_SMTP_REGION",
          "valueFrom": "/streambet/dev/AWS_SMTP_REGION"
        },
        {
          "name": "AWS_EMAIL_FROM",
          "valueFrom": "/streambet/dev/AWS_EMAIL_FROM"
        },
        { "name": "APP_HOST_URL", "valueFrom": "/streambet/dev/APP_HOST_URL" },
        {
          "name": "ACCESS_KEY_ID",
          "valueFrom": "/streambet/dev/ACCESS_KEY_ID"
        },
        {
          "name": "SECRET_ACCESS_KEY",
          "valueFrom": "/streambet/dev/SECRET_ACCESS_KEY"
        },
        {
          "name": "AWS_DEFAULT_S3_BUCKET",
          "valueFrom": "/streambet/dev/AWS_DEFAULT_S3_BUCKET"
        },
<<<<<<< HEAD
        { "name": "AWS_S3_REGION", "valueFrom": "/streambet/dev/AWS_S3_REGION" },
        { "name": "REDIS_PASSWORD", "valueFrom": "/streambet/dev/REDIS_PASSWORD" },
        { "name": "NEW_RELIC_LICENSE_KEY", "valueFrom": "/streambet/dev/NEW_RELIC_LICENSE_KEY" },
         {
           "name": "ABSTRACT_API_KEY",
           "valueFrom": "/streambet/dev/ABSTRACT_API_KEY"
         },
         {
=======
        {
          "name": "AWS_S3_REGION",
          "valueFrom": "/streambet/dev/AWS_S3_REGION"
        },
        {
          "name": "REDIS_PASSWORD",
          "valueFrom": "/streambet/dev/REDIS_PASSWORD"
        },
        {
          "name": "ABSTRACT_API_KEY",
          "valueFrom": "/streambet/dev/ABSTRACT_API_KEY"
        },
        {
>>>>>>> 304c840f
          "name": "COINFLOW_API_URL",
          "valueFrom": "/streambet/dev/COINFLOW_API_URL"
        },
        {
          "name": "COINFLOW_API_KEY",
          "valueFrom": "/streambet/dev/COINFLOW_API_KEY"
        },
        {
          "name": "COINFLOW_DEFAULT_TOKEN",
          "valueFrom": "/streambet/dev/COINFLOW_DEFAULT_TOKEN"
        },
        {
          "name": "COINFLOW_MERCHANT_ID",
          "valueFrom": "/streambet/dev/COINFLOW_MERCHANT_ID"
        },
        {
          "name": "COINFLOW_BLOCKCHAIN",
          "valueFrom": "/streambet/dev/COINFLOW_BLOCKCHAIN"
        },
        {
          "name": "COINFLOW_WEBHOOK_SECRET",
          "valueFrom": "/streambet/dev/COINFLOW_WEBHOOK_SECRET"
        }
      ],
      "mountPoints": [],
      "volumesFrom": [],
      "logConfiguration": {
        "logDriver": "awslogs",
        "options": {
          "awslogs-group": "/ecs/streambet-dev",
          "awslogs-region": "us-west-1",
          "awslogs-stream-prefix": "ecs"
        }
      },
      "systemControls": []
    }
  ],
  "family": "streambet-dev",
  "networkMode": "awsvpc",
  "volumes": [],
  "requiresCompatibilities": ["FARGATE"],
  "cpu": "256",
  "memory": "512",
  "executionRoleArn": "arn:aws:iam::766088405104:role/ecsTaskExecutionRole"
}<|MERGE_RESOLUTION|>--- conflicted
+++ resolved
@@ -116,16 +116,10 @@
           "name": "AWS_DEFAULT_S3_BUCKET",
           "valueFrom": "/streambet/dev/AWS_DEFAULT_S3_BUCKET"
         },
-<<<<<<< HEAD
-        { "name": "AWS_S3_REGION", "valueFrom": "/streambet/dev/AWS_S3_REGION" },
-        { "name": "REDIS_PASSWORD", "valueFrom": "/streambet/dev/REDIS_PASSWORD" },
-        { "name": "NEW_RELIC_LICENSE_KEY", "valueFrom": "/streambet/dev/NEW_RELIC_LICENSE_KEY" },
-         {
-           "name": "ABSTRACT_API_KEY",
-           "valueFrom": "/streambet/dev/ABSTRACT_API_KEY"
-         },
-         {
-=======
+        { 
+          "name": "NEW_RELIC_LICENSE_KEY", 
+          "valueFrom": "/streambet/dev/NEW_RELIC_LICENSE_KEY" 
+        },
         {
           "name": "AWS_S3_REGION",
           "valueFrom": "/streambet/dev/AWS_S3_REGION"
@@ -139,7 +133,6 @@
           "valueFrom": "/streambet/dev/ABSTRACT_API_KEY"
         },
         {
->>>>>>> 304c840f
           "name": "COINFLOW_API_URL",
           "valueFrom": "/streambet/dev/COINFLOW_API_URL"
         },
