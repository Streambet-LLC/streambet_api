--- conflicted
+++ resolved
@@ -41,14 +41,10 @@
         },
         { "name": "BLOCK_VPN", "value": "true" },
         { "name": "TRUST_PROXY", "value": "true" },
-<<<<<<< HEAD
-        { "name": "REDIS_TLS", "value": "true" },
-        { "name": "COINFLOW_WEBHOOK_ENV", "value": "prod" }
-=======
+        { "name": "COINFLOW_WEBHOOK_ENV", "value": "prod" },
         { "name": "REDIS_TLS", "value": "false" },
         { "name": "NEW_RELIC_ENABLED", "value": "true" },
         { "name": "NEW_RELIC_APP_NAME", "value": "Streambet" }
->>>>>>> d2721a17
       ],
       "secrets": [
         { "name": "CLIENT_URL", "valueFrom": "/streambet/prod/CLIENT_URL" },
