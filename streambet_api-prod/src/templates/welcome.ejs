--- conflicted
+++ resolved
@@ -52,15 +52,8 @@
                             </p>
                             <p
                                 style="font-size:18px;line-height:1.6;margin-bottom:10px;opacity:0.7;font-family:'Inter',sans-serif;color:#FFFFFF;">
-<<<<<<< HEAD
-                                Also, because we want to avoid any technical difficulties with real money, we're only
-                                using Gold Coins during this beta
-                                but, fear not, Stream Coins (our currency) are coming soon! Until then, though, have fun
-                                and go nuts.</p>
-=======
 								For real-$ plays, go <a href="https://streambet.tv/deposit" style="color:#26c1f0;">here</a> and purchase sweep coins.
 							</p>
->>>>>>> 2ca3ab17
                             <p
                                 style="font-size:18px;line-height:1.6;margin-bottom:10px;opacity:0.7;font-family:'Inter',sans-serif;color:#FFFFFF;">
                                 And, if you're ever feeling extra frisky and want to become a creator yourself, go
